--- conflicted
+++ resolved
@@ -3,334 +3,10 @@
 from .dataloader_pipeline import DataLoaderPipeline, TorchVisionDatasetPipeline
 
 __all__ = [
-<<<<<<< HEAD
-    'Pipeline', 'action'
-]
-
-plt.ion()
-
-
-class Pipeline:
-    # language=rst
-    """
-    Abstracts the interaction between network, environment (or dataset), input encoding, and environment feedback
-    action.
-    """
-
-    def __init__(self, network: Network, environment: Environment, encoding: Callable = bernoulli,
-                 action_function: Optional[Callable] = None, enable_history: Optional[bool] = False,
-                 **kwargs) -> None:
-        # language=rst
-        """
-        Initializes the pipeline.
-
-        :param network: Arbitrary network object.
-        :param environment: Arbitrary environment.
-        :param encoding: Function to encode observations into spike trains.
-        :param action_function: Function to convert network outputs into environment inputs.
-        :param enable_history: Enable history functionality.
-
-        Keyword arguments:
-
-        :param int plot_interval: Interval to update plots.
-        :param str save_dir: Directory to save network object to.
-        :param int print_interval: Interval to print text output.
-        :param int time: Time input is presented for to the network.
-        :param int history: Number of observations to keep track of.
-        :param int delta: Step size to save observations in history.
-        :param int render_interval: Interval to render the environment.
-        :param int save_interval: How often to save the network to disk.
-        :param str output: String name of the layer from which to take output from.
-        :param float plot_length: Relative time length of the plotted record data. Relative to parameter time.
-        :param str plot_type: Type of plotting ('color' or 'line').
-        :param int reward_window: Moving average window for the reward plot.
-        :param int reward_delay: How many iterations to delay delivery of reward.
-        """
-        self.network = network
-        self.env = environment
-        self.encoding = encoding
-        self.action_function = action_function
-        self.enable_history = enable_history
-
-        self.episode = 0
-        self.iteration = 0
-        self.history_index = 1
-        self.s_ims, self.s_axes = None, None
-        self.v_ims, self.v_axes = None, None
-        self.obs_im, self.obs_ax = None, None
-        self.reward_im, self.reward_ax = None, None
-        self.accumulated_reward = 0.0
-        self.reward_list = []
-
-        # Setting kwargs.
-        self.time = kwargs.get('time', 1)
-        self.delta = kwargs.get('delta', 1)
-        self.output = kwargs.get('output', None)
-        self.save_dir = kwargs.get('save_dir', 'network.pt')
-        self.plot_interval = kwargs.get('plot_interval', None)
-        self.save_interval = kwargs.get('save_interval', None)
-        self.print_interval = kwargs.get('print_interval', None)
-        self.history_length = kwargs.get('history_length', None)
-        self.render_interval = kwargs.get('render_interval', None)
-        self.plot_length = kwargs.get('plot_length', 1.0)
-        self.plot_type = kwargs.get('plot_type', 'color')
-        self.reward_window = kwargs.get('reward_window', None)
-        self.reward_delay = kwargs.get('reward_delay', None)
-
-        self.dt = network.dt
-        self.timestep = int(self.time / self.dt)
-
-        if self.history_length is not None and self.delta is not None:
-            self.history = {i: torch.Tensor() for i in range(1, self.history_length * self.delta + 1, self.delta)}
-        else:
-            self.history = {}
-
-        if self.plot_interval is not None:
-            for l in self.network.layers:
-                self.network.add_monitor(Monitor(self.network.layers[l], 's', int(self.plot_length)),
-                                         name=f'{l}_spikes')
-                if 'v' in self.network.layers[l].__dict__:
-                    self.network.add_monitor(Monitor(self.network.layers[l], 'v', int(self.plot_length)),
-                                             name=f'{l}_voltages')
-
-            self.spike_record = {l: torch.Tensor().byte() for l in self.network.layers}
-            self.set_spike_data()
-            self.plot_data()
-
-        if self.reward_delay is not None:
-            assert self.reward_delay > 0
-            self.rewards = torch.zeros(self.reward_delay)
-
-        # Set up for multiple layers of input layers.
-        self.encoded = {
-            name: torch.Tensor() for name, layer in network.layers.items() if isinstance(layer, AbstractInput)
-        }
-
-        self.action = None
-        self.obs = None
-        self.reward = None
-        self.done = None
-
-        self.voltage_record = None
-        self.threshold_value = None
-        self.reward_plot = None
-
-        self.first = True
-        self.clock = time.time()
-
-    def step(self, **kwargs) -> None:
-        # language=rst
-        """
-        Run an iteration of the pipeline.
-
-        Keyword arguments:
-
-        :param Dict[str, torch.Tensor] clamp: Mapping of layer names to boolean masks if neurons should be clamped to
-                                              spiking. The ``Tensor``s have shape ``[n_neurons]``.
-        :param Dict[str, torch.Tensor] unclamp: Mapping of layer names to boolean masks if neurons should be clamped
-                                                to not spiking. The ``Tensor``s should have shape ``[n_neurons]``.
-        :param Dict[Tuple[str], torch.Tensor] masks: Mapping of connection names to boolean masks determining which
-                                                     weights to clamp to zero.
-        :param float max_prob: Maximum probability of firing for ``bernoulli`` spike train encoder.
-        """
-        if self.print_interval is not None and self.iteration % self.print_interval == 0:
-            print(f'Iteration: {self.iteration} (Time: {time.time() - self.clock:.4f})')
-            self.clock = time.time()
-
-        if self.save_interval is not None and self.iteration % self.save_interval == 0:
-            print(f'Saving network to {self.save_dir}')
-            self.network.save(self.save_dir)
-
-        # Render game.
-        if self.render_interval is not None and self.iteration % self.render_interval == 0:
-            self.env.render()
-
-        # Choose action based on output neuron spiking.
-        if self.action_function is not None:
-            self.action = self.action_function(self, output=self.output)
-
-        # Run a step of the environment.
-        self.obs, reward, self.done, info = self.env.step(self.action)
-
-        # Set reward in case of delay.
-        if self.reward_delay is not None:
-            self.rewards = torch.tensor([reward, *self.rewards[1:]]).float()
-            self.reward = self.rewards[-1]
-        else:
-            self.reward = reward
-
-        # Accumulate reward
-        self.accumulated_reward += self.reward
-
-        # Store frame of history and encode the inputs.
-        if self.enable_history and len(self.history) > 0:
-            self.update_history()
-            self.update_index()
-
-        # Encode the observation using given encoding function.
-        for inpt in self.encoded:
-            self.encoded[inpt] = self.encoding(self.obs, time=self.time, dt=self.network.dt, **kwargs)
-
-        # Run the network on the spike train-encoded inputs.
-        self.network.run(inpts=self.encoded, time=self.time, reward=self.reward, **kwargs)
-
-        # Plot relevant data.
-        if self.plot_interval is not None and self.iteration % self.plot_interval == 0:
-            self.plot_data()
-
-            if self.iteration > len(self.history) * self.delta:
-                self.plot_obs()
-
-        self.iteration += 1
-
-        if self.done:
-            if self.network.reward_fn is not None:
-                self.network.reward_fn.update(**kwargs)
-            self.iteration = 0
-            self.episode += 1
-            self.reward_list.append(self.accumulated_reward)
-            self.accumulated_reward = 0.0
-            self.plot_reward()
-
-    def plot_obs(self) -> None:
-        # language=rst
-        """
-        Plot the processed observation after difference against history
-        """
-        if self.obs_im is None and self.obs_ax is None:
-            fig, self.obs_ax = plt.subplots()
-            self.obs_ax.set_title('Observation')
-            self.obs_ax.set_xticks(())
-            self.obs_ax.set_yticks(())
-            self.obs_im = self.obs_ax.imshow(self.env.reshape(), cmap='gray')
-        else:
-            self.obs_im.set_data(self.env.reshape())
-
-    def plot_reward(self) -> None:
-        # language=rst
-        """
-        Plot the accumulated reward for each episode.
-        """
-        # Compute moving average
-        if self.reward_window is not None:
-            # Ensure window size > 0 and < size of reward list
-            window = max(min(len(self.reward_list), self.reward_window), 0)
-
-            # Fastest implementation of moving average
-            reward_list_ = pd.Series(self.reward_list).rolling(window=window, min_periods=1).mean().values
-        else:
-            reward_list_ = self.reward_list[:]
-
-        if self.reward_im is None and self.reward_ax is None:
-            self.reward_im, self.reward_ax = plt.subplots()
-            self.reward_ax.set_title('Accumulated reward')
-            self.reward_ax.set_xlabel('Episode')
-            self.reward_ax.set_ylabel('Reward')
-            self.reward_plot, = self.reward_ax.plot(reward_list_)
-        else:
-            self.reward_plot.set_data(range(self.episode), reward_list_)
-            self.reward_ax.relim()
-            self.reward_ax.autoscale_view()
-
-    def plot_data(self) -> None:
-        # language=rst
-        """
-        Plot desired variables.
-        """
-        # Set latest data
-        self.set_spike_data()
-        self.set_voltage_data()
-
-        # Initialize plots
-        if self.s_ims is None and self.s_axes is None and self.v_ims is None and self.v_axes is None:
-            self.s_ims, self.s_axes = plot_spikes(self.spike_record)
-            self.v_ims, self.v_axes = plot_voltages(
-                self.voltage_record, plot_type=self.plot_type, threshold=self.threshold_value
-            )
-        else:
-            # Update the plots dynamically
-            self.s_ims, self.s_axes = plot_spikes(self.spike_record, ims=self.s_ims, axes=self.s_axes)
-            self.v_ims, self.v_axes = plot_voltages(
-                self.voltage_record, ims=self.v_ims, axes=self.v_axes,
-                plot_type=self.plot_type, threshold=self.threshold_value
-            )
-
-        plt.pause(1e-8)
-        plt.show()
-
-    def set_spike_data(self) -> None:
-        # language=rst
-        """
-        Get the spike data from all layers in the pipeline's network.
-        """
-        self.spike_record = {l: self.network.monitors[f'{l}_spikes'].get('s') for l in self.network.layers}
-
-    def set_voltage_data(self) -> None:
-        # language=rst
-        """
-        Get the voltage data and threshold value from all applicable layers in the pipeline's network.
-        """
-        self.voltage_record = {}
-        self.threshold_value = {}
-        for l in self.network.layers:
-            if 'v' in self.network.layers[l].__dict__:
-                self.voltage_record[l] = self.network.monitors[f'{l}_voltages'].get('v')
-            if 'thresh' in self.network.layers[l].__dict__:
-                self.threshold_value[l] = self.network.layers[l].thresh
-
-    def update_history(self) -> None:
-        # language=rst
-        """
-        Updates the observations inside history by performing subtraction from  most recent observation and the sum of
-        previous observations. If there are not enough observations to take a difference from, simply store the
-        observation without any differencing.
-        """
-        # Recording initial observations
-        if self.iteration < len(self.history) * self.delta:
-            # Store observation based on delta value
-            if self.iteration % self.delta == 0:
-                self.history[self.history_index] = self.obs
-        else:
-            # Take difference between stored frames and current frame
-            temp = torch.clamp(self.obs - sum(self.history.values()), 0, 1)
-
-            # Store observation based on delta value.
-            if self.iteration % self.delta == 0:
-                self.history[self.history_index] = self.obs
-
-            assert (len(self.history) == self.history_length), 'History size is out of bounds'
-            self.obs = temp
-
-    def update_index(self) -> None:
-        # language=rst
-        """
-        Updates the index to keep track of history. For example: history = 4, delta = 3 will produce self.history = {1,
-        4, 7, 10} and self.history_index will be updated according to self.delta and will wrap around the history
-        dictionary.
-        """
-        if self.iteration % self.delta == 0:
-            if self.history_index != max(self.history.keys()):
-                self.history_index += self.delta
-            else:
-                # Wrap around the history.
-                self.history_index = (self.history_index % max(self.history.keys())) + 1
-
-    def reset_(self) -> None:
-        # language=rst
-        """
-        Reset the pipeline.
-        """
-        self.env.reset()
-        self.network.reset_()
-        self.iteration = 0
-        self.accumulated_reward = 0.0
-        self.history = {i: torch.Tensor() for i in self.history}
-=======
     "BasePipeline",
     "EnvironmentPipeline",
     "DataLoaderPipeline",
     "TorchVisionDatasetPipeline",
     "pipeline_analysis",
     "action",
-]
->>>>>>> e59706a2
+]