<<<<<<< HEAD
import torch

from operator import mul
from functools import reduce
from abc import ABC, abstractmethod
from typing import Iterable, Optional


class Nodes(ABC):
    # language=rst
    """
    Abstract base class for groups of neurons.
    """

    def __init__(self, n: Optional[int]=None, shape: Optional[Iterable[int]]=None, traces: bool=False,
                 trace_tc: float=5e-2) -> None:
        # language=rst
        """
        Abstract base class constructor.

        :param n: The number of neurons in the layer.
        :param shape: The dimensionality of the layer.
        :param traces: Whether to record decaying spike traces.
        :param trace_tc: Time constant of spike trace decay.
        """
        super().__init__()

        assert n is not None or shape is not None, 'Must provide either no. of neurons or shape of layer'

        if n is None:
            self.n = reduce(mul, shape)          # No. of neurons product of shape.
        else:
            self.n = n                           # No. of neurons provided.

        if shape is None:
            self.shape = [self.n]                # Shape is equal to the size of the layer.
        else:
            self.shape = shape                   # Shape is passed in as an argument.

        assert self.n == reduce(mul, self.shape), 'No. of neurons and shape do not match'

        self.traces = traces  # Whether to record synaptic traces.
        self.s = torch.zeros(self.shape).byte()  # Spike occurrences.

        if self.traces:
            self.x = torch.zeros(self.shape)     # Firing traces.
            self.trace_tc = trace_tc             # Rate of decay of spike trace time constant.

    @abstractmethod
    def step(self, inpts: torch.Tensor, dt: float) -> None:
        # language=rst
        """
        Abstract base class method for a single simulation step.

        :param inpts: Inputs to the layer.
        :param dt: Simulation time step.
        """
        if self.traces:
            # Decay and set spike traces.
            self.x -= dt * self.trace_tc * self.x
            self.x.masked_fill_(self.s, 1)

    @abstractmethod
    def reset_(self) -> None:
        # language=rst
        """
        Abstract base class method for resetting state variables.
        """
        if not isinstance(self, RealInput):
            self.s = torch.zeros(self.shape).byte()  # Spike occurrences.
        else:
            self.s = torch.zeros(self.shape)  # Real-valued "spikes".

        if self.traces:
            self.x = torch.zeros(self.shape)  # Firing traces.


class AbstractInput(ABC):
    # language=rst
    """
    Abstract base class for groups of input neurons.
    """


class Input(Nodes, AbstractInput):
    # language=rst
    """
    Layer of nodes with user-specified spiking behavior.
    """

    def __init__(self, n: Optional[int] = None, shape: Optional[Iterable[int]] = None,
                 traces: bool = False, trace_tc: float = 5e-2) -> None:
        # language=rst
        """
        Instantiates a layer of input neurons.

        :param n: The number of neurons in the layer.
        :param shape: The dimensionality of the layer.
        :param traces: Whether to record decaying spike traces.
        :param trace_tc: Time constant of spike trace decay.
        """
        super().__init__(n, shape, traces, trace_tc)

    def step(self, inpts: torch.Tensor, dt: float) -> None:
        # language=rst
        """
        On each simulation step, set the spikes of the population equal to the inputs.

        :param inpts: Inputs to the layer.
        :param dt: Simulation time step.
        """
        # Set spike occurrences to input values.
        self.s = inpts.byte()

        super().step(inpts, dt)

    def reset_(self) -> None:
        # language=rst
        """
        Resets relevant state variables.
        """
        super().reset_()


class RealInput(Nodes, AbstractInput):
    """
    Layer of nodes with user-specified real-valued outputs.
    """

    def __init__(self, n: Optional[int] = None, shape: Optional[Iterable[int]] = None, traces: bool = False,
                 trace_tc: float = 5e-2) -> None:
        # language=rst
        """
        Instantiates a layer of input neurons.

        :param n: The number of neurons in the layer.
        :param shape: The dimensionality of the layer.
        :param traces: Whether to record decaying spike traces.
        :param trace_tc: Time constant of spike trace decay.
        """
        super().__init__(n, shape, traces, trace_tc)

        self.s = self.s.float()

    def step(self, inpts: torch.Tensor, dt: float) -> None:
        # language=rst
        """
        On each simulation step, set the outputs of the population equal to the inputs.

        :param inpts: Inputs to the layer.
        :param dt: Simulation time step.
        """
        # Set spike occurrences to input values.
        self.s = inpts

        super().step(inpts, dt)

        if self.traces:
            # Decay and set spike traces.
            self.x -= dt * self.trace_tc * self.x
            self.x.masked_fill_(self.s != 0, 1)

    def reset_(self) -> None:
        # language=rst
        """
        Resets relevant state variables.
        """
        super().reset_()


class McCullochPitts(Nodes):
    # language=rst
    """
    Layer of `McCulloch-Pitts neurons
    <http://wwwold.ece.utep.edu/research/webfuzzy/docs/kk-thesis/kk-thesis-html/node12.html>`_.
    """

    def __init__(self, n: Optional[int] = None, shape: Optional[Iterable[int]] = None, traces: bool = False,
                 thresh: float = 1.0, trace_tc: float = 5e-2) -> None:
        # language=rst
        """
        Instantiates a McCulloch-Pitts layer of neurons.

        :param n: The number of neurons in the layer.
        :param shape: The dimensionality of the layer.
        :param traces: Whether to record spike traces.
        :param thresh: Spike threshold voltage.
        :param trace_tc: Time constant of spike trace decay.
        """
        super().__init__(n, shape, traces, trace_tc)

        self.thresh = thresh             # Spike threshold voltage.
        self.v = torch.zeros(self.shape) # Neuron voltages.

    def step(self, inpts: torch.Tensor, dt: float) -> None:
        # language=rst
        """
        Runs a single simulation step.

        :param inpts: Inputs to the layer.
        :param dt: Simulation time step.
        """
        self.v = inpts  # Voltages are equal to the inputs.
        self.s = self.v >= self.thresh  # Check for spiking neurons.

        super().step(inpts, dt)

    def reset_(self) -> None:
        # language=rst
        """
        Resets relevant state variables.
        """
        super().reset_()


class IFNodes(Nodes):
    # language=rst
    """
    Layer of `integrate-and-fire (IF) neurons <http://neuronaldynamics.epfl.ch/online/Ch1.S3.html>`_.
    """

    def __init__(self, n: Optional[int] = None, shape: Optional[Iterable[int]] = None, traces: bool = False,
                 thresh: float = -52.0, reset: float = -65.0, refrac: int = 5, trace_tc: float = 5e-2) -> None:
        # language=rst
        """
        Instantiates a layer of IF neurons.

        :param n: The number of neurons in the layer.
        :param shape: The dimensionality of the layer.
        :param traces: Whether to record spike traces.
        :param thresh: Spike threshold voltage.
        :param reset: Post-spike reset voltage.
        :param refrac: Refractory (non-firing) period of the neuron.
        :param trace_tc: Time constant of spike trace decay.
        """
        super().__init__(n, shape, traces, trace_tc)

        self.reset = reset    # Post-spike reset voltage.
        self.thresh = thresh  # Spike threshold voltage.
        self.refrac = refrac  # Post-spike refractory period.

        self.v = self.reset * torch.ones(self.shape)  # Neuron voltages.
        self.refrac_count = torch.zeros(self.shape)   # Refractory period counters.

    def step(self, inpts: torch.Tensor, dt: float) -> None:
        # language=rst
        """
        Runs a single simulation step.

        :param inpts: Inputs to the layer.
        :param dt: Simulation time step.
        """
        # Decrement refractory counters.
        self.refrac_count[self.refrac_count != 0] -= dt

        # Integrate input and decay voltages.
        self.v += (self.refrac_count == 0).float() * inpts

        # Check for spiking neurons.
        self.s = self.v >= self.thresh

        # Refractoriness and voltage reset.
        self.refrac_count.masked_fill_(self.s, self.refrac)
        self.v.masked_fill_(self.s, self.reset)

        super().step(inpts, dt)

    def reset_(self) -> None:
        # language=rst
        """
        Resets relevant state variables.
        """
        super().reset_()
        self.v = self.reset * torch.ones(self.shape)  # Neuron voltages.
        self.refrac_count = torch.zeros(self.shape)  # Refractory period counters.


class LIFNodes(Nodes):
    # language=rst
    """
    Layer of `leaky integrate-and-fire (LIF) neurons
    <http://icwww.epfl.ch/~gerstner/SPNM/node26.html#SECTION02311000000000000000>`_.
    """

    def __init__(self, n: Optional[int] = None, shape: Optional[Iterable[int]] = None, traces: bool = False,
                 thresh: float = -52.0, lbound: Optional[float] = None, rest: float = -65.0, reset: float = -65.0, refrac: int = 5, decay: float = 1e-2,
                 trace_tc: float = 5e-2) -> None:
        # language=rst
        """
        Instantiates a layer of LIF neurons.

        :param n: The number of neurons in the layer.
        :param shape: The dimensionality of the layer.
        :param traces: Whether to record spike traces.
        :param thresh: Spike threshold voltage.
        :
        :param rest: Resting membrane voltage.
        :param reset: Post-spike reset voltage.
        :param refrac: Refractory (non-firing) period of the neuron.
        :param decay: Time constant of neuron voltage decay.
        :param trace_tc: Time constant of spike trace decay.
        """
        super().__init__(n, shape, traces, trace_tc)

        self.rest = rest       # Rest voltage.
        self.reset = reset     # Post-spike reset voltage.
        self.thresh = thresh   # Spike threshold voltage.
        self.lbound = lbound   # Lower bound of voltage.
        self.refrac = refrac   # Post-spike refractory period.
        self.decay = decay     # Rate of decay of neuron voltage.

        self.v = self.rest * torch.ones(self.shape)  # Neuron voltages.
        self.refrac_count = torch.zeros(self.shape)  # Refractory period counters.

    def step(self, inpts: torch.Tensor, dt: float) -> None:
        # language=rst
        """
        Runs a single simulation step.

        :param inpts: Inputs to the layer.
        :param dt: Simulation time step.
        """
        # Decay voltages.
        self.v -= dt * self.decay * (self.v - self.rest)

        # Decrement refractory counters.
        self.refrac_count[self.refrac_count != 0] -= dt

        # Integrate inputs.
        self.v += (self.refrac_count == 0).float() * inpts

        # Check for spiking neurons.
        self.s = self.v >= self.thresh

        # If lower bound of voltage is set, clip the voltage.
        if self.lbound is not None:
            self.s = torch.clamp(self.s, min=self.lbound )

        # Refractoriness and voltage reset.
        self.refrac_count.masked_fill_(self.s, self.refrac)
        self.v.masked_fill_(self.s, self.reset)

        super().step(inpts, dt)

    def reset_(self) -> None:
        # language=rst
        """
        Resets relevant state variables.
        """
        super().reset_()
        self.v = self.rest * torch.ones(self.shape)  # Neuron voltages.
        self.refrac_count = torch.zeros(self.shape)  # Refractory period counters.


class CurrentLIFNodes(Nodes):
    # language=rst
    """
    Layer of `current-based leaky integrate-and-fire (LIF) neurons
    <http://icwww.epfl.ch/~gerstner/SPNM/node26.html#SECTION02313000000000000000>`_.
    Total synaptic input current is modeled as a decaying memory of input spikes multiplied by synaptic strengths.
    """

    def __init__(self, n: Optional[int] = None, shape: Optional[Iterable[int]] = None, traces: bool = False,
                 thresh: float = -52.0, rest: float = -65.0, reset: float = -65.0, refrac: int = 5, decay: float = 1e-2,
                 i_decay: float = 5e-1, trace_tc: float = 5e-2) -> None:
        # language=rst
        """
        Instantiates a layer of synaptic input current-based LIF neurons.

        :param n: The number of neurons in the layer.
        :param shape: The dimensionality of the layer.
        :param traces: Whether to record spike traces.
        :param thresh: Spike threshold voltage.
        :param rest: Resting membrane voltage.
        :param reset: Post-spike reset voltage.
        :param refrac: Refractory (non-firing) period of the neuron.
        :param decay: Time constant of neuron voltage decay.
        :param i_decay: Time constant of synaptic input current decay.
        :param trace_tc: Time constant of spike trace decay.
        """
        super().__init__(n, shape, traces, trace_tc)

        self.rest = rest       # Rest voltage.
        self.reset = reset     # Post-spike reset voltage.
        self.thresh = thresh   # Spike threshold voltage.
        self.refrac = refrac   # Post-spike refractory period.
        self.decay = decay     # Rate of decay of neuron voltage.
        self.i_decay = i_decay # Rate of decay of synaptic input current.

        self.v = self.rest * torch.ones(self.shape)  # Neuron voltages.
        self.i = torch.zeros(self.shape)             # Synaptic input currents.
        self.refrac_count = torch.zeros(self.shape)  # Refractory period counters.

    def step(self, inpts: torch.Tensor, dt: float) -> None:
        # language=rst
        """
        Runs a single simulation step.

        :param inpts: Inputs to the layer.
        :param dt: Simulation time step.
        """
        # Decay voltages and current.
        self.v -= dt * self.decay * (self.v - self.rest)
        self.i -= dt * self.i_decay * self.i

        # Decrement refractory counters.
        self.refrac_count[self.refrac_count != 0] -= dt

        # Integrate inputs.
        self.i += inpts
        self.v += (self.refrac_count == 0).float() * self.i

        # Check for spiking neurons.
        self.s = (self.v >= self.thresh) & (self.refrac_count == 0)

        # Refractoriness and voltage reset.
        self.refrac_count.masked_fill_(self.s, self.refrac)
        self.v.masked_fill_(self.s, self.reset)

        super().step(inpts, dt)

    def reset_(self) -> None:
        # language=rst
        """
        Resets relevant state variables.
        """
        super().reset_()
        self.v = self.rest * torch.ones(self.shape)  # Neuron voltages.
        self.i = torch.zeros(self.shape)             # Synaptic input currents.
        self.refrac_count = torch.zeros(self.shape)  # Refractory period counters.


class AdaptiveLIFNodes(Nodes):
    # language=rst
    """
    Layer of leaky integrate-and-fire (LIF) neurons with adaptive thresholds. A neuron's voltage threshold is increased
    by some constant each time it spikes; otherwise, it is decaying back to its default value.
    """

    def __init__(self, n: Optional[int] = None, shape: Optional[Iterable[int]] = None, traces: bool = False,
                 rest: float = -65.0, reset: float = -65.0, thresh: float = -52.0, refrac: int = 5, decay: float = 1e-2,
                 trace_tc: float = 5e-2, theta_plus: float = 0.05, theta_decay: float = 1e-7) -> None:
        # language=rst
        """
        Instantiates a layer of LIF neurons with adaptive firing thresholds.

        :param n: The number of neurons in the layer.
        :param shape: The dimensionality of the layer.
        :param traces: Whether to record spike traces.
        :param rest: Resting membrane voltage.
        :param reset: Post-spike reset voltage.
        :param thresh: Spike threshold voltage.
        :param refrac: Refractory (non-firing) period of the neuron.
        :param decay: Time constant of neuron voltage decay.
        :param trace_tc: Time constant of spike trace decay.
        :param theta_plus: Voltage increase of threshold after spiking.
        :param theta_decay: Time constant of adaptive threshold decay.
        """
        super().__init__(n, shape, traces, trace_tc)

        self.rest = rest                # Rest voltage.
        self.reset = reset              # Post-spike reset voltage.
        self.thresh = thresh            # Spike threshold voltage.
        self.refrac = refrac            # Post-spike refractory period.
        self.decay = decay              # Rate of decay of neuron voltage.
        self.theta_plus = theta_plus    # Constant threshold increase on spike.
        self.theta_decay = theta_decay  # Rate of decay of adaptive thresholds.

        self.v = self.rest * torch.ones(self.shape)  # Neuron voltages.
        self.theta = torch.zeros(self.shape)         # Adaptive thresholds.
        self.refrac_count = torch.zeros(self.shape)  # Refractory period counters.

    def step(self, inpts: torch.Tensor, dt: float) -> None:
        # language=rst
        """
        Runs a single simulation step.

        :param inpts: Inputs to the layer.
        :param dt: Simulation time step.
        """
        # Decay voltages and adaptive thresholds.
        self.v -= dt * self.decay * (self.v - self.rest)
        self.theta -= dt * self.theta_decay * self.theta

        # Decrement refractory counters.
        self.refrac_count[self.refrac_count != 0] -= dt

        # Integrate inputs.
        self.v += (self.refrac_count == 0).float() * inpts

        # Check for spiking neurons.
        self.s = (self.v >= self.thresh + self.theta)

        # Refractoriness, voltage reset, and adaptive thresholds.
        self.refrac_count.masked_fill_(self.s, self.refrac)
        self.v.masked_fill_(self.s, self.reset)
        self.theta += self.theta_plus * self.s.float()

        super().step(inpts, dt)

    def reset_(self) -> None:
        # language=rst
        """
        Resets relevant state variables.
        """
        super().reset_()
        self.v = self.rest * torch.ones(self.shape)  # Neuron voltages.
        self.refrac_count = torch.zeros(self.shape)  # Refractory period counters.


class AdaptiveCurrentLIFNodes(Nodes):
    # language=rst
    """
    Layer of `current-based leaky integrate-and-fire (LIF) neurons
    <http://icwww.epfl.ch/~gerstner/SPNM/node26.html#SECTION02313000000000000000>`_.
    Combines ideas from both :code:`CurrentLIFNodes` and :code:`AdaptiveLIFNodes` objects.
    """

    def __init__(self, n: Optional[int] = None, shape: Optional[Iterable[int]] = None, traces: bool = False,
                 thresh: float = -52.0, rest: float = -65.0, reset: float = -65.0, refrac: int = 5, decay: float = 1e-2,
                 i_decay: float = 2e-2, trace_tc: float = 5e-2, theta_plus: float = 0.05,
                 theta_decay: float = 1e-7) -> None:
        # language=rst
        """
        Instantiates a layer of synaptic input current-based LIF neurons.

        :param n: The number of neurons in the layer.
        :param shape: The dimensionality of the layer.
        :param traces: Whether to record spike traces.
        :param thresh: Spike threshold voltage.
        :param rest: Resting membrane voltage.
        :param reset: Post-spike reset voltage.
        :param refrac: Refractory (non-firing) period of the neuron.
        :param decay: Time constant of neuron voltage decay.
        :param i_decay: Time constant of synaptic input current decay.
        :param trace_tc: Time constant of spike trace decay.
        :param theta_plus: Voltage increase of threshold after spiking.
        :param theta_decay: Time constant of adaptive threshold decay.
        """
        super().__init__(n, shape, traces, trace_tc)

        self.rest = rest       # Rest voltage.
        self.reset = reset     # Post-spike reset voltage.
        self.thresh = thresh   # Spike threshold voltage.
        self.refrac = refrac   # Post-spike refractory period.
        self.decay = decay # Rate of decay of neuron voltage.
        self.i_decay = i_decay # Rate of decay of synaptic input current.
        self.theta_plus = theta_plus    # Constant threshold increase on spike.
        self.theta_decay = theta_decay  # Rate of decay of adaptive thresholds.

        self.v = self.rest * torch.ones(self.shape)  # Neuron voltages.
        self.i = torch.zeros(self.shape)             # Synaptic input currents.
        self.theta = torch.zeros(self.shape)         # Adaptive thresholds.
        self.refrac_count = torch.zeros(self.shape)  # Refractory period counters.

    def step(self, inpts: torch.Tensor, dt: float) -> None:
        # language=rst
        """
        Runs a single simulation step.

        :param inpts: Inputs to the layer.
        :param dt: Simulation time step.
        """
        # Decay voltages and current.
        self.v -= dt * self.decay * (self.v - self.rest)
        self.i -= dt * self.i_decay * self.i
        self.theta -= dt * self.theta_decay * self.theta

        # Decrement refractory counters.
        self.refrac_count[self.refrac_count != 0] -= dt

        # Integrate inputs.
        self.i += inpts
        self.v += (self.refrac_count == 0).float() * self.i

        # Check for spiking neurons.
        self.s = (self.v >= self.thresh + self.theta) & (self.refrac_count == 0)

         # Refractoriness, voltage reset, and adaptive thresholds.
        self.refrac_count.masked_fill_(self.s, self.refrac)
        self.v.masked_fill_(self.s, self.reset)
        self.theta += self.theta_plus * self.s.float()

        # Choose only a single neuron to spike.
        if torch.sum(self.s) > 0:
            s = torch.zeros(self.s.size())
            s = s.view(-1)
            s[torch.multinomial(self.s.float().view(-1), 1)] = 1
            self.s = s.view(self.s.size()).byte()

        super().step(inpts, dt)

    def reset_(self) -> None:
        # language=rst
        """
        Resets relevant state variables.
        """
        super().reset_()
        self.v = self.rest * torch.ones(self.shape)  # Neuron voltages.
        self.i = torch.zeros(self.shape)             # Synaptic input currents.
        self.refrac_count = torch.zeros(self.shape)  # Refractory period counters.


class DiehlAndCookNodes(Nodes):
    # language=rst
    """
    Layer of leaky integrate-and-fire (LIF) neurons with adaptive thresholds (modified for Diehl & Cook 2015
    replication).
    """

    def __init__(self, n: Optional[int] = None, shape: Optional[Iterable[int]] = None, traces: bool = False,
                 thresh: float = -52.0, rest: float = -65.0, reset: float = -65.0, refrac: int = 5, decay: float = 1e-2,
                 trace_tc: float = 5e-2, theta_plus: float = 0.05, theta_decay: float = 1e-7) -> None:
        # language=rst
        """
        Instantiates a layer of Diehl & Cook 2015 neurons.

        :param n: The number of neurons in the layer.
        :param shape: The dimensionality of the layer.
        :param traces: Whether to record spike traces.
        :param thresh: Spike threshold voltage.
        :param rest: Resting membrane voltage.
        :param reset: Post-spike reset voltage.
        :param refrac: Refractory (non-firing) period of the neuron.
        :param decay: Time constant of neuron voltage decay.
        :param trace_tc: Time constant of spike trace decay.
        :param theta_plus: Voltage increase of threshold after spiking.
        :param theta_decay: Time constant of adaptive threshold decay.
        """
        super().__init__(n, shape, traces, trace_tc)

        self.rest = rest                # Rest voltage.
        self.reset = reset              # Post-spike reset voltage.
        self.thresh = thresh            # Spike threshold voltage.
        self.refrac = refrac            # Post-spike refractory period.
        self.decay = decay              # Rate of decay of neuron voltage.
        self.theta_plus = theta_plus    # Constant threshold increase on spike.
        self.theta_decay = theta_decay  # Rate of decay of adaptive thresholds.

        self.v = self.rest * torch.ones(self.shape)  # Neuron voltages.
        self.theta = torch.zeros(self.shape)         # Adaptive thresholds.
        self.refrac_count = torch.zeros(self.shape)  # Refractory period counters.

    def step(self, inpts: torch.Tensor, dt: float) -> None:
        # language=rst
        """
        Runs a single simulation step.

        :param inpts: Inputs to the layer.
        :param dt: Simulation time step.
        """
        # Decay voltages and adaptive thresholds.
        self.v -= dt * self.decay * (self.v - self.rest)
        self.theta -= dt * self.theta_decay * self.theta

        # Decrement refractory counters.
        self.refrac_count[self.refrac_count != 0] -= dt

        # Integrate inputs.
        self.v += (self.refrac_count  == 0).float() * inpts

        # Check for spiking neurons.
        self.s = (self.v >= self.thresh + self.theta)

        # Refractoriness, voltage reset, and adaptive thresholds.
        self.refrac_count.masked_fill_(self.s, self.refrac)
        self.v.masked_fill_(self.s, self.reset)
        self.theta += self.theta_plus * self.s.float()

        # Choose only a single neuron to spike.
        if torch.sum(self.s) > 0:
            s = torch.zeros(self.s.size())
            s = s.view(-1)
            s[torch.multinomial(self.s.float().view(-1), 1)] = 1
            self.s = s.view(self.s.size()).byte()

        super().step(inpts, dt)

    def reset_(self) -> None:
        # language=rst
        """
        Resets relevant state variables.
        """
        super().reset_()
        self.v = self.rest * torch.ones(self.shape)  # Neuron voltages.
        self.refrac_count = torch.zeros(self.shape)  # Refractory period counters.


class IzhikevichNodes(Nodes):
    # language=rst
    """
    Layer of Izhikevich neurons.
    """

    def __init__(self, n: Optional[int] = None, shape: Optional[Iterable[int]] = None, traces: bool = False,
                 excitatory: float = 1, thresh: float = 45.0, rest: float = -65.0, trace_tc: float = 5e-2) -> None:
        # language=rst
        """
        Instantiates a layer of Izhikevich neurons.

        :param n: The number of neurons in the layer.
        :param shape: The dimensionality of the layer.
        :param traces: Whether to record spike traces.
        :param excitatory: Percent of excitatory (vs. inhibitory) neurons in the layer; in range ``[0, 1]``.
        :param thresh: Spike threshold voltage.
        :param rest: Resting membrane voltage.
        :param trace_tc: Time constant of spike trace decay.
        """
        super().__init__(n, shape, traces, trace_tc)

        self.rest = rest       # Rest voltage.
        self.thresh = thresh   # Spike threshold voltage.

        if excitatory > 1:
            excitatory = 1
        elif excitatory < 0:
            excitatory = 0

        if excitatory == 1:
            self.r = torch.rand(n)
            self.a = 0.02 * torch.ones(n)
            self.b = 0.2 * torch.ones(n)
            self.c = -65.0 + 15 * (self.r ** 2)
            self.d = 8 - 6 * (self.r ** 2)
            self.excitatory = torch.ones(n).byte()
        elif excitatory == 0:
            self.r = torch.rand(n)
            self.a = 0.02 + 0.08 * self.r
            self.b = 0.25 - 0.05 * self.r
            self.c = -65.0 * torch.ones(n)
            self.d = 2 * torch.ones(n)
            self.excitatory = torch.zeros(n).byte()
        else:
            self.excitatory = torch.zeros(n).byte()

            ex = int(n * excitatory)
            inh = n - ex
            # init
            self.r = torch.zeros(n)
            self.a = torch.zeros(n)
            self.b = torch.zeros(n)
            self.c = torch.zeros(n)
            self.d = torch.zeros(n)

            # excitatory
            self.r[:ex] = torch.rand(ex)
            self.a[:ex] = 0.02 * torch.ones(ex)
            self.b[:ex] = 0.2 * torch.ones(ex)
            self.c[:ex] = -65.0 + 15 * (self.r[0:ex] ** 2)
            self.d[:ex] = 8 - 6 * (self.r[0:ex] ** 2)
            self.excitatory[:ex] = 1

            # inhibitory
            self.r[ex:] = torch.rand(inh)
            self.a[ex:] = 0.02 + 0.08 * self.r[ex:]
            self.b[ex:] = 0.25 - 0.05 * self.r[ex:]
            self.c[ex:] = -65.0 * torch.ones(inh)
            self.d[ex:] = 2 * torch.ones(inh)
            self.excitatory[ex:] = 0

        self.v = self.rest * torch.ones(n)  # Neuron voltages.
        self.u = self.b * self.v            # Neuron recovery.

    def step(self, inpts: torch.Tensor, dt: float) -> None:
        # language=rst
        """
        Runs a single simulation step.

        :param inpts: Inputs to the layer.
        :param dt: Simulation time step.
        """

        # Apply v and u updates.
        self.v += dt * 0.5 * (0.04 * (self.v ** 2) + 5 * self.v + 140 - self.u + inpts)
        self.v += dt * 0.5 * (0.04 * (self.v ** 2) + 5 * self.v + 140 - self.u + inpts)
        self.u += self.a * (self.b * self.v - self.u)

        # Check for spiking neurons.
        self.s = self.v >= self.thresh

        # Refractoriness and voltage reset.
        self.v = torch.where(self.s, self.c, self.v)
        self.u = torch.where(self.s, self.u + self.d, self.u)

        super().step(inpts, dt)

    def reset_(self) -> None:
        # language=rst
        """
        Resets relevant state variables.
        """
        super().reset_()
        self.v = self.rest * torch.ones(self.shape)  # Neuron voltages.
        self.u = self.b * self.v                     # Neuron recovery.
=======
import torch
import torch.nn as nn

from operator import mul
from functools import reduce
from abc import ABC, abstractmethod
from typing import Iterable, Optional, Union


class Nodes(ABC):
    # language=rst
    """
    Abstract base class for groups of neurons.
    """

    def __init__(self, n: Optional[int] = None, shape: Optional[Iterable[int]] = None, traces: bool = False,
                 trace_tc: Union[float, torch.Tensor] = 5e-2, sum_input: bool = False) -> None:
        # language=rst
        """
        Abstract base class constructor.

        :param n: The number of neurons in the layer.
        :param shape: The dimensionality of the layer.
        :param traces: Whether to record decaying spike traces.
        :param trace_tc: Time constant of spike trace decay.
        :param sum_input: Whether to sum all inputs.
        """
        super().__init__()

        assert n is not None or shape is not None, 'Must provide either no. of neurons or shape of layer'

        if n is None:
            self.n = reduce(mul, shape)                 # No. of neurons product of shape.
        else:
            self.n = n                                  # No. of neurons provided.

        if shape is None:
            self.shape = [self.n]                       # Shape is equal to the size of the layer.
        else:
            self.shape = shape                          # Shape is passed in as an argument.

        assert self.n == reduce(mul, self.shape), 'No. of neurons and shape do not match'

        self.traces = traces                            # Whether to record synaptic traces.
        self.s = torch.zeros(self.shape).byte()         # Spike occurrences.
        self.sum_input = sum_input                      # Whether to sum all inputs.

        if self.traces:
            self.x = torch.zeros(self.shape)            # Firing traces.

            if isinstance(trace_tc, float):
                self.trace_tc = torch.tensor(trace_tc)  # Rate of decay of spike trace time constant.
            else:
                self.trace_tc = trace_tc

        if self.sum_input:
            self.summed = torch.zeros(self.shape)       # Summed inputs.

        self.network = None
        self.dt = None

    @abstractmethod
    def forward(self, x: torch.Tensor) -> None:
        # language=rst
        """
        Abstract base class method for a single simulation step.

        :param x: Inputs to the layer.
        """
        if self.traces:
            # Decay and set spike traces.
            self.x -= self.dt * self.trace_tc * self.x
            self.x.masked_fill_(self.s, 1)

        if self.sum_input:
            # Add current input to running sum.
            self.summed += x.float()

    @abstractmethod
    def reset_(self) -> None:
        # language=rst
        """
        Abstract base class method for resetting state variables.
        """
        if not isinstance(self, RealInput):
            self.s = torch.zeros(self.shape).byte()  # Spike occurrences.
        else:
            self.s = torch.zeros(self.shape)  # Real-valued "spikes".

        if self.traces:
            self.x = torch.zeros(self.shape)  # Firing traces.

        if self.sum_input:
            self.summed = torch.zeros(self.shape)  # Summed inputs.


class AbstractInput(ABC):
    # language=rst
    """
    Abstract base class for groups of input neurons.
    """


class Input(Nodes, AbstractInput):
    # language=rst
    """
    Layer of nodes with user-specified spiking behavior.
    """

    def __init__(self, n: Optional[int] = None, shape: Optional[Iterable[int]] = None,
                 traces: bool = False, trace_tc: Union[float, torch.Tensor] = 5e-2, sum_input: bool = False) -> None:
        # language=rst
        """
        Instantiates a layer of input neurons.

        :param n: The number of neurons in the layer.
        :param shape: The dimensionality of the layer.
        :param traces: Whether to record decaying spike traces.
        :param trace_tc: Time constant of spike trace decay.
        :param sum_input: Whether to sum all inputs.
        """
        super().__init__(n, shape, traces, trace_tc, sum_input)

    def forward(self, x: torch.Tensor) -> None:
        # language=rst
        """
        On each simulation step, set the spikes of the population equal to the inputs.

        :param x: Inputs to the layer.
        """
        # Set spike occurrences to input values.
        self.s = x.byte()

        super().forward(x)

    def reset_(self) -> None:
        # language=rst
        """
        Resets relevant state variables.
        """
        super().reset_()


class RealInput(Nodes, AbstractInput):
    """
    Layer of nodes with user-specified real-valued outputs.
    """

    def __init__(self, n: Optional[int] = None, shape: Optional[Iterable[int]] = None, traces: bool = False,
                 trace_tc: Union[float, torch.Tensor] = 5e-2, sum_input: bool = False) -> None:
        # language=rst
        """
        Instantiates a layer of input neurons.

        :param n: The number of neurons in the layer.
        :param shape: The dimensionality of the layer.
        :param traces: Whether to record decaying spike traces.
        :param trace_tc: Time constant of spike trace decay.
        :param sum_input: Whether to sum all inputs.
        """
        super().__init__(n, shape, traces, trace_tc, sum_input)

        self.s = self.s.float()

    def forward(self, x: torch.Tensor) -> None:
        # language=rst
        """
        On each simulation step, set the outputs of the population equal to the inputs.

        :param x: Inputs to the layer.
        """
        # Set spike occurrences to input values.
        self.s = x

        if self.traces:
            # Decay and set spike traces.
            self.x -= self.dt * self.trace_tc * self.x
            self.x.masked_fill_(self.s != 0, 1)

        if self.sum_input:
            # Add current input to running sum.
            self.summed += x.float()

    def reset_(self) -> None:
        # language=rst
        """
        Resets relevant state variables.
        """
        super().reset_()


class McCullochPitts(Nodes):
    # language=rst
    """
    Layer of `McCulloch-Pitts neurons
    <http://wwwold.ece.utep.edu/research/webfuzzy/docs/kk-thesis/kk-thesis-html/node12.html>`_.
    """

    def __init__(self, n: Optional[int] = None, shape: Optional[Iterable[int]] = None, traces: bool = False,
                 trace_tc: Union[float, torch.Tensor] = 5e-2, sum_input: bool = False,
                 thresh: Union[float, torch.Tensor] = 1.0) -> None:
        # language=rst
        """
        Instantiates a McCulloch-Pitts layer of neurons.

        :param n: The number of neurons in the layer.
        :param shape: The dimensionality of the layer.
        :param traces: Whether to record spike traces.
        :param trace_tc: Time constant of spike trace decay.
        :param sum_input: Whether to sum all inputs.
        :param thresh: Spike threshold voltage.
        """
        super().__init__(n, shape, traces, trace_tc, sum_input)

        self.thresh = thresh              # Spike threshold voltage.
        self.v = torch.zeros(self.shape)  # Neuron voltages.

    def forward(self, x: torch.Tensor) -> None:
        # language=rst
        """
        Runs a single simulation step.

        :param x: Inputs to the layer.
        """
        self.v = x                  # Voltages are equal to the inputs.
        self.s = self.v >= self.thresh  # Check for spiking neurons.

        super().forward(x)

    def reset_(self) -> None:
        # language=rst
        """
        Resets relevant state variables.
        """
        super().reset_()


class IFNodes(Nodes):
    # language=rst
    """
    Layer of `integrate-and-fire (IF) neurons <http://neuronaldynamics.epfl.ch/online/Ch1.S3.html>`_.
    """

    def __init__(self, n: Optional[int] = None, shape: Optional[Iterable[int]] = None, traces: bool = False,
                 trace_tc: Union[float, torch.Tensor] = 5e-2, sum_input: bool = False,
                 thresh: Union[float, torch.Tensor] = -52.0, reset: Union[float, torch.Tensor] = -65.0,
                 refrac: Union[int, torch.Tensor] = 5) -> None:
        # language=rst
        """
        Instantiates a layer of IF neurons.

        :param n: The number of neurons in the layer.
        :param shape: The dimensionality of the layer.
        :param traces: Whether to record spike traces.
        :param trace_tc: Time constant of spike trace decay.
        :param sum_input: Whether to sum all inputs.
        :param thresh: Spike threshold voltage.
        :param reset: Post-spike reset voltage.
        :param refrac: Refractory (non-firing) period of the neuron.
        """
        super().__init__(n, shape, traces, trace_tc, sum_input)

        # Post-spike reset voltage.
        if isinstance(reset, float):
            self.reset = torch.tensor(reset)
        else:
            self.reset = reset

        # Spike threshold voltage.
        if isinstance(thresh, float):
            self.thresh = torch.tensor(thresh)
        else:
            self.thresh = thresh

        # Post-spike refractory period.
        if isinstance(refrac, float):
            self.refrac = torch.tensor(refrac)
        else:
            self.refrac = refrac

        self.v = self.reset * torch.ones(self.shape)  # Neuron voltages.
        self.refrac_count = torch.zeros(self.shape)   # Refractory period counters.

    def forward(self, x: torch.Tensor) -> None:
        # language=rst
        """
        Runs a single simulation step.

        :param x: Inputs to the layer.
        """
        # Integrate input voltages.
        self.v += (self.refrac_count == 0).float() * x

        # Decrement refractory counters.
        self.refrac_count[self.refrac_count != 0] -= self.dt

        # Check for spiking neurons.
        self.s = self.v >= self.thresh

        # Refractoriness and voltage reset.
        self.refrac_count.masked_fill_(self.s, self.refrac)
        self.v.masked_fill_(self.s, self.reset)

        super().forward(x)

    def reset_(self) -> None:
        # language=rst
        """
        Resets relevant state variables.
        """
        super().reset_()
        self.v = self.reset * torch.ones(self.shape)  # Neuron voltages.
        self.refrac_count = torch.zeros(self.shape)   # Refractory period counters.


class LIFNodes(Nodes):
    # language=rst
    """
    Layer of `leaky integrate-and-fire (LIF) neurons
    <http://icwww.epfl.ch/~gerstner/SPNM/node26.html#SECTION02311000000000000000>`_.
    """

    def __init__(self, n: Optional[int] = None, shape: Optional[Iterable[int]] = None, traces: bool = False,
                 trace_tc: Union[float, torch.Tensor] = 5e-2, sum_input: bool = False,
                 thresh: Union[float, torch.Tensor] = -52.0, rest: Union[float, torch.Tensor] = -65.0,
                 reset: Union[float, torch.Tensor] = -65.0, refrac: Union[int, torch.Tensor] = 5,
                 decay: Union[float, torch.Tensor] = 1e-2) -> None:
        # language=rst
        """
        Instantiates a layer of LIF neurons.

        :param n: The number of neurons in the layer.
        :param shape: The dimensionality of the layer.
        :param traces: Whether to record spike traces.
        :param trace_tc: Time constant of spike trace decay.
        :param sum_input: Whether to sum all inputs.
        :param thresh: Spike threshold voltage.
        :param rest: Resting membrane voltage.
        :param reset: Post-spike reset voltage.
        :param refrac: Refractory (non-firing) period of the neuron.
        :param decay: Time constant of neuron voltage decay.
        """
        super().__init__(n, shape, traces, trace_tc, sum_input)

        # Rest voltage.
        if isinstance(rest, float):
            self.rest = torch.tensor(rest)
        else:
            self.rest = rest

        # Post-spike reset voltage.
        if isinstance(reset, float):
            self.reset = torch.tensor(reset)
        else:
            self.reset = reset

        # Spike threshold voltage.
        if isinstance(thresh, float):
            self.thresh = torch.tensor(thresh)
        else:
            self.thresh = thresh

        # Post-spike refractory period.
        if isinstance(refrac, float):
            self.refrac = torch.tensor(refrac)
        else:
            self.refrac = refrac

        # Rate of decay of neuron voltage.
        if isinstance(decay, float):
            self.decay = torch.tensor(decay)
        else:
            self.decay = decay

        self.v = self.rest * torch.ones(self.shape)  # Neuron voltages.
        self.refrac_count = torch.zeros(self.shape)  # Refractory period counters.

    def forward(self, x: torch.Tensor) -> None:
        # language=rst
        """
        Runs a single simulation step.

        :param x: Inputs to the layer.
        """
        # Decay voltages.
        self.v -= self.dt * self.decay * (self.v - self.rest)

        # Integrate inputs.
        self.v += (self.refrac_count == 0).float() * x

        # Decrement refractory counters.
        self.refrac_count[self.refrac_count != 0] -= self.dt

        # Check for spiking neurons.
        self.s = self.v >= self.thresh

        # Refractoriness and voltage reset.
        self.refrac_count.masked_fill_(self.s, self.refrac)
        self.v.masked_fill_(self.s, self.reset)

        super().forward(x)

    def reset_(self) -> None:
        # language=rst
        """
        Resets relevant state variables.
        """
        super().reset_()
        self.v = self.rest * torch.ones(self.shape)  # Neuron voltages.
        self.refrac_count = torch.zeros(self.shape)  # Refractory period counters.


class AdaptiveLIFNodes(Nodes):
    # language=rst
    """
    Layer of leaky integrate-and-fire (LIF) neurons with adaptive thresholds. A neuron's voltage threshold is increased
    by some constant each time it spikes; otherwise, it is decaying back to its default value.
    """

    def __init__(self, n: Optional[int] = None, shape: Optional[Iterable[int]] = None, traces: bool = False,
                 trace_tc: Union[float, torch.Tensor] = 5e-2, sum_input: bool = False,
                 rest: Union[float, torch.Tensor] = -65.0, reset: Union[float, torch.Tensor] = -65.0,
                 thresh: Union[float, torch.Tensor] = -52.0, refrac: Union[int, torch.Tensor] = 5,
                 decay: Union[float, torch.Tensor] = 1e-2, theta_plus: Union[float, torch.Tensor] = 0.05,
                 theta_decay: Union[float, torch.Tensor] = 1e-7) -> None:
        # language=rst
        """
        Instantiates a layer of LIF neurons with adaptive firing thresholds.

        :param n: The number of neurons in the layer.
        :param shape: The dimensionality of the layer.
        :param traces: Whether to record spike traces.
        :param trace_tc: Time constant of spike trace decay.
        :param sum_input: Whether to sum all inputs.
        :param rest: Resting membrane voltage.
        :param reset: Post-spike reset voltage.
        :param thresh: Spike threshold voltage.
        :param refrac: Refractory (non-firing) period of the neuron.
        :param decay: Time constant of neuron voltage decay.
        :param theta_plus: Voltage increase of threshold after spiking.
        :param theta_decay: Time constant of adaptive threshold decay.
        """
        super().__init__(n, shape, traces, trace_tc, sum_input)

        # Rest voltage.
        if isinstance(rest, float):
            self.rest = torch.tensor(rest)
        else:
            self.rest = rest

        # Post-spike reset voltage.
        if isinstance(reset, float):
            self.reset = torch.tensor(reset)
        else:
            self.reset = reset

        # Spike threshold voltage.
        if isinstance(thresh, float):
            self.thresh = torch.tensor(thresh)
        else:
            self.thresh = thresh

        # Post-spike refractory period.
        if isinstance(refrac, float):
            self.refrac = torch.tensor(refrac)
        else:
            self.refrac = refrac

        # Rate of decay of neuron voltage.
        if isinstance(decay, float):
            self.decay = torch.tensor(decay)
        else:
            self.decay = decay

        # Constant threshold increase on spike.
        if isinstance(theta_plus, float):
            self.theta_plus = torch.tensor(theta_plus)
        else:
            self.theta_plus = theta_plus

        # Rate of decay of adaptive thresholds.
        if isinstance(theta_decay, float):
            self.theta_decay = torch.tensor(theta_decay)
        else:
            self.theta_decay = theta_decay

        self.v = self.rest * torch.ones(self.shape)  # Neuron voltages.
        self.theta = torch.zeros(self.shape)         # Adaptive thresholds.
        self.refrac_count = torch.zeros(self.shape)  # Refractory period counters.

    def forward(self, x: torch.Tensor) -> None:
        # language=rst
        """
        Runs a single simulation step.

        :param x: Inputs to the layer.
        """
        # Decay voltages and adaptive thresholds.
        self.v -= self.dt * self.decay * (self.v - self.rest)
        self.theta -= self.dt * self.theta_decay * self.theta

        # Integrate inputs.
        self.v += (self.refrac_count == 0).float() * x

        # Decrement refractory counters.
        self.refrac_count[self.refrac_count != 0] -= self.dt

        # Check for spiking neurons.
        self.s = (self.v >= self.thresh + self.theta)

        # Refractoriness, voltage reset, and adaptive thresholds.
        self.refrac_count.masked_fill_(self.s, self.refrac)
        self.v.masked_fill_(self.s, self.reset)
        self.theta += self.theta_plus * self.s.float()

    def reset_(self) -> None:
        # language=rst
        """
        Resets relevant state variables.
        """
        super().reset_()
        self.v = self.rest * torch.ones(self.shape)  # Neuron voltages.
        self.refrac_count = torch.zeros(self.shape)  # Refractory period counters.


class DiehlAndCookNodes(Nodes):
    # language=rst
    """
    Layer of leaky integrate-and-fire (LIF) neurons with adaptive thresholds (modified for Diehl & Cook 2015
    replication).
    """

    def __init__(self, n: Optional[int] = None, shape: Optional[Iterable[int]] = None, traces: bool = False,
                 trace_tc: Union[float, torch.Tensor] = 5e-2, sum_input: bool = False,
                 thresh: Union[float, torch.Tensor] = -52.0, rest: Union[float, torch.Tensor] = -65.0,
                 reset: Union[float, torch.Tensor] = -65.0, refrac: Union[int, torch.Tensor] = 5,
                 decay: Union[float, torch.Tensor] = 1e-2, theta_plus: Union[float, torch.Tensor] = 0.05,
                 theta_decay: Union[float, torch.Tensor] = 1e-7) -> None:
        # language=rst
        """
        Instantiates a layer of Diehl & Cook 2015 neurons.

        :param n: The number of neurons in the layer.
        :param shape: The dimensionality of the layer.
        :param traces: Whether to record spike traces.
        :param trace_tc: Time constant of spike trace decay.
        :param sum_input: Whether to sum all inputs.
        :param thresh: Spike threshold voltage.
        :param rest: Resting membrane voltage.
        :param reset: Post-spike reset voltage.
        :param refrac: Refractory (non-firing) period of the neuron.
        :param decay: Time constant of neuron voltage decay.
        :param theta_plus: Voltage increase of threshold after spiking.
        :param theta_decay: Time constant of adaptive threshold decay.
        """
        super().__init__(n, shape, traces, trace_tc, sum_input)

        # Rest voltage.
        if isinstance(rest, float):
            self.rest = torch.tensor(rest)
        else:
            self.rest = rest

        # Post-spike reset voltage.
        if isinstance(reset, float):
            self.reset = torch.tensor(reset)
        else:
            self.reset = reset

        # Spike threshold voltage.
        if isinstance(thresh, float):
            self.thresh = torch.tensor(thresh)
        else:
            self.thresh = thresh

        # Post-spike refractory period.
        if isinstance(refrac, float):
            self.refrac = torch.tensor(refrac)
        else:
            self.refrac = refrac

        # Rate of decay of neuron voltage.
        if isinstance(decay, float):
            self.decay = torch.tensor(decay)
        else:
            self.decay = decay

        # Constant threshold increase on spike.
        if isinstance(theta_plus, float):
            self.theta_plus = torch.tensor(theta_plus)
        else:
            self.theta_plus = theta_plus

        # Rate of decay of adaptive thresholds.
        if isinstance(theta_decay, float):
            self.theta_decay = torch.tensor(theta_decay)
        else:
            self.theta_decay = theta_decay

        self.v = self.rest * torch.ones(self.shape)  # Neuron voltages.
        self.theta = torch.zeros(self.shape)         # Adaptive thresholds.
        self.refrac_count = torch.zeros(self.shape)  # Refractory period counters.

    def forward(self, x: torch.Tensor) -> None:
        # language=rst
        """
        Runs a single simulation step.

        :param x: Inputs to the layer.
        """
        # Decay voltages and adaptive thresholds.
        self.v -= self.dt * self.decay * (self.v - self.rest)
        self.theta -= self.dt * self.theta_decay * self.theta

        # Integrate inputs.
        self.v += (self.refrac_count == 0).float() * x

        # Decrement refractory counters.
        self.refrac_count[self.refrac_count != 0] -= self.dt

        # Check for spiking neurons.
        self.s = (self.v >= self.thresh + self.theta)

        # Refractoriness, voltage reset, and adaptive thresholds.
        self.refrac_count.masked_fill_(self.s, self.refrac)
        self.v.masked_fill_(self.s, self.reset)
        self.theta += self.theta_plus * self.s.float()

        # Choose only a single neuron to spike.
        if self.s.any():
            s = torch.zeros(self.n).byte()
            s[torch.multinomial(self.s.float().view(-1), 1)] = 1
            self.s = s.view(self.shape)

        super().forward(x)

    def reset_(self) -> None:
        # language=rst
        """
        Resets relevant state variables.
        """
        super().reset_()
        self.v = self.rest * torch.ones(self.shape)  # Neuron voltages.
        self.refrac_count = torch.zeros(self.shape)  # Refractory period counters.


class IzhikevichNodes(Nodes):
    # language=rst
    """
    Layer of Izhikevich neurons.
    """

    def __init__(self, n: Optional[int] = None, shape: Optional[Iterable[int]] = None, traces: bool = False,
                 trace_tc: Union[float, torch.Tensor] = 5e-2, sum_input: bool = False, excitatory: float = 1,
                 thresh: Union[float, torch.Tensor] = 45.0, rest: Union[float, torch.Tensor] = -65.0) -> None:
        # language=rst
        """
        Instantiates a layer of Izhikevich neurons.

        :param n: The number of neurons in the layer.
        :param shape: The dimensionality of the layer.
        :param traces: Whether to record spike traces.
        :param trace_tc: Time constant of spike trace decay.
        :param sum_input: Whether to sum all inputs.
        :param excitatory: Percent of excitatory (vs. inhibitory) neurons in the layer; in range ``[0, 1]``.
        :param thresh: Spike threshold voltage.
        :param rest: Resting membrane voltage.
        """
        super().__init__(n, shape, traces, trace_tc, sum_input)

        self.rest = rest       # Rest voltage.
        self.thresh = thresh   # Spike threshold voltage.

        if excitatory > 1:
            excitatory = 1
        elif excitatory < 0:
            excitatory = 0

        if excitatory == 1:
            self.r = torch.rand(n)
            self.a = 0.02 * torch.ones(n)
            self.b = 0.2 * torch.ones(n)
            self.c = -65.0 + 15 * (self.r ** 2)
            self.d = 8 - 6 * (self.r ** 2)
            self.excitatory = torch.ones(n).byte()
        elif excitatory == 0:
            self.r = torch.rand(n)
            self.a = 0.02 + 0.08 * self.r
            self.b = 0.25 - 0.05 * self.r
            self.c = -65.0 * torch.ones(n)
            self.d = 2 * torch.ones(n)
            self.excitatory = torch.zeros(n).byte()
        else:
            self.excitatory = torch.zeros(n).byte()

            ex = int(n * excitatory)
            inh = n - ex

            # init
            self.r = torch.zeros(n)
            self.a = torch.zeros(n)
            self.b = torch.zeros(n)
            self.c = torch.zeros(n)
            self.d = torch.zeros(n)

            # excitatory
            self.r[:ex] = torch.rand(ex)
            self.a[:ex] = 0.02 * torch.ones(ex)
            self.b[:ex] = 0.2 * torch.ones(ex)
            self.c[:ex] = -65.0 + 15 * (self.r[:ex] ** 2)
            self.d[:ex] = 8 - 6 * (self.r[:ex] ** 2)
            self.excitatory[:ex] = 1

            # inhibitory
            self.r[ex:] = torch.rand(inh)
            self.a[ex:] = 0.02 + 0.08 * self.r[ex:]
            self.b[ex:] = 0.25 - 0.05 * self.r[ex:]
            self.c[ex:] = -65.0 * torch.ones(inh)
            self.d[ex:] = 2 * torch.ones(inh)
            self.excitatory[ex:] = 0

        self.v = self.rest * torch.ones(n)  # Neuron voltages.
        self.u = self.b * self.v            # Neuron recovery.

    def forward(self, x: torch.Tensor) -> None:
        # language=rst
        """
        Runs a single simulation step.

        :param x: Inputs to the layer.
        """
        # Apply v and u updates.
        self.v += self.dt * 0.5 * (0.04 * (self.v ** 2) + 5 * self.v + 140 - self.u + x)
        self.v += self.dt * 0.5 * (0.04 * (self.v ** 2) + 5 * self.v + 140 - self.u + x)
        self.u += self.a * (self.b * self.v - self.u)

        # Check for spiking neurons.
        self.s = self.v >= self.thresh

        # Refractoriness and voltage reset.
        self.v = torch.where(self.s, self.c, self.v)
        self.u = torch.where(self.s, self.u + self.d, self.u)

        super().forward(x)

    def reset_(self) -> None:
        # language=rst
        """
        Resets relevant state variables.
        """
        super().reset_()
        self.v = self.rest * torch.ones(self.shape)  # Neuron voltages.
        self.u = self.b * self.v                     # Neuron recovery.

>>>>>>> ed72b88e
<|MERGE_RESOLUTION|>--- conflicted
+++ resolved
@@ -1,10 +1,10 @@
-<<<<<<< HEAD
 import torch
+import torch.nn as nn
 
 from operator import mul
 from functools import reduce
 from abc import ABC, abstractmethod
-from typing import Iterable, Optional
+from typing import Iterable, Optional, Union
 
 
 class Nodes(ABC):
@@ -13,8 +13,8 @@
     Abstract base class for groups of neurons.
     """
 
-    def __init__(self, n: Optional[int]=None, shape: Optional[Iterable[int]]=None, traces: bool=False,
-                 trace_tc: float=5e-2) -> None:
+    def __init__(self, n: Optional[int] = None, shape: Optional[Iterable[int]] = None, traces: bool = False,
+                 trace_tc: Union[float, torch.Tensor] = 5e-2, sum_input: bool = False) -> None:
         # language=rst
         """
         Abstract base class constructor.
@@ -23,43 +23,58 @@
         :param shape: The dimensionality of the layer.
         :param traces: Whether to record decaying spike traces.
         :param trace_tc: Time constant of spike trace decay.
+        :param sum_input: Whether to sum all inputs.
         """
         super().__init__()
 
         assert n is not None or shape is not None, 'Must provide either no. of neurons or shape of layer'
 
         if n is None:
-            self.n = reduce(mul, shape)          # No. of neurons product of shape.
-        else:
-            self.n = n                           # No. of neurons provided.
+            self.n = reduce(mul, shape)                 # No. of neurons product of shape.
+        else:
+            self.n = n                                  # No. of neurons provided.
 
         if shape is None:
-            self.shape = [self.n]                # Shape is equal to the size of the layer.
-        else:
-            self.shape = shape                   # Shape is passed in as an argument.
+            self.shape = [self.n]                       # Shape is equal to the size of the layer.
+        else:
+            self.shape = shape                          # Shape is passed in as an argument.
 
         assert self.n == reduce(mul, self.shape), 'No. of neurons and shape do not match'
 
-        self.traces = traces  # Whether to record synaptic traces.
-        self.s = torch.zeros(self.shape).byte()  # Spike occurrences.
+        self.traces = traces                            # Whether to record synaptic traces.
+        self.s = torch.zeros(self.shape).byte()         # Spike occurrences.
+        self.sum_input = sum_input                      # Whether to sum all inputs.
 
         if self.traces:
-            self.x = torch.zeros(self.shape)     # Firing traces.
-            self.trace_tc = trace_tc             # Rate of decay of spike trace time constant.
+            self.x = torch.zeros(self.shape)            # Firing traces.
+
+            if isinstance(trace_tc, float):
+                self.trace_tc = torch.tensor(trace_tc)  # Rate of decay of spike trace time constant.
+            else:
+                self.trace_tc = trace_tc
+
+        if self.sum_input:
+            self.summed = torch.zeros(self.shape)       # Summed inputs.
+
+        self.network = None
+        self.dt = None
 
     @abstractmethod
-    def step(self, inpts: torch.Tensor, dt: float) -> None:
+    def forward(self, x: torch.Tensor) -> None:
         # language=rst
         """
         Abstract base class method for a single simulation step.
 
-        :param inpts: Inputs to the layer.
-        :param dt: Simulation time step.
+        :param x: Inputs to the layer.
         """
         if self.traces:
             # Decay and set spike traces.
-            self.x -= dt * self.trace_tc * self.x
+            self.x -= self.dt * self.trace_tc * self.x
             self.x.masked_fill_(self.s, 1)
+
+        if self.sum_input:
+            # Add current input to running sum.
+            self.summed += x.float()
 
     @abstractmethod
     def reset_(self) -> None:
@@ -75,6 +90,9 @@
         if self.traces:
             self.x = torch.zeros(self.shape)  # Firing traces.
 
+        if self.sum_input:
+            self.summed = torch.zeros(self.shape)  # Summed inputs.
+
 
 class AbstractInput(ABC):
     # language=rst
@@ -90,7 +108,7 @@
     """
 
     def __init__(self, n: Optional[int] = None, shape: Optional[Iterable[int]] = None,
-                 traces: bool = False, trace_tc: float = 5e-2) -> None:
+                 traces: bool = False, trace_tc: Union[float, torch.Tensor] = 5e-2, sum_input: bool = False) -> None:
         # language=rst
         """
         Instantiates a layer of input neurons.
@@ -99,21 +117,21 @@
         :param shape: The dimensionality of the layer.
         :param traces: Whether to record decaying spike traces.
         :param trace_tc: Time constant of spike trace decay.
-        """
-        super().__init__(n, shape, traces, trace_tc)
-
-    def step(self, inpts: torch.Tensor, dt: float) -> None:
+        :param sum_input: Whether to sum all inputs.
+        """
+        super().__init__(n, shape, traces, trace_tc, sum_input)
+
+    def forward(self, x: torch.Tensor) -> None:
         # language=rst
         """
         On each simulation step, set the spikes of the population equal to the inputs.
 
-        :param inpts: Inputs to the layer.
-        :param dt: Simulation time step.
+        :param x: Inputs to the layer.
         """
         # Set spike occurrences to input values.
-        self.s = inpts.byte()
-
-        super().step(inpts, dt)
+        self.s = x.byte()
+
+        super().forward(x)
 
     def reset_(self) -> None:
         # language=rst
@@ -129,7 +147,7 @@
     """
 
     def __init__(self, n: Optional[int] = None, shape: Optional[Iterable[int]] = None, traces: bool = False,
-                 trace_tc: float = 5e-2) -> None:
+                 trace_tc: Union[float, torch.Tensor] = 5e-2, sum_input: bool = False) -> None:
         # language=rst
         """
         Instantiates a layer of input neurons.
@@ -138,28 +156,30 @@
         :param shape: The dimensionality of the layer.
         :param traces: Whether to record decaying spike traces.
         :param trace_tc: Time constant of spike trace decay.
-        """
-        super().__init__(n, shape, traces, trace_tc)
+        :param sum_input: Whether to sum all inputs.
+        """
+        super().__init__(n, shape, traces, trace_tc, sum_input)
 
         self.s = self.s.float()
 
-    def step(self, inpts: torch.Tensor, dt: float) -> None:
+    def forward(self, x: torch.Tensor) -> None:
         # language=rst
         """
         On each simulation step, set the outputs of the population equal to the inputs.
 
-        :param inpts: Inputs to the layer.
-        :param dt: Simulation time step.
+        :param x: Inputs to the layer.
         """
         # Set spike occurrences to input values.
-        self.s = inpts
-
-        super().step(inpts, dt)
+        self.s = x
 
         if self.traces:
             # Decay and set spike traces.
-            self.x -= dt * self.trace_tc * self.x
+            self.x -= self.dt * self.trace_tc * self.x
             self.x.masked_fill_(self.s != 0, 1)
+
+        if self.sum_input:
+            # Add current input to running sum.
+            self.summed += x.float()
 
     def reset_(self) -> None:
         # language=rst
@@ -177,7 +197,8 @@
     """
 
     def __init__(self, n: Optional[int] = None, shape: Optional[Iterable[int]] = None, traces: bool = False,
-                 thresh: float = 1.0, trace_tc: float = 5e-2) -> None:
+                 trace_tc: Union[float, torch.Tensor] = 5e-2, sum_input: bool = False,
+                 thresh: Union[float, torch.Tensor] = 1.0) -> None:
         # language=rst
         """
         Instantiates a McCulloch-Pitts layer of neurons.
@@ -185,26 +206,26 @@
         :param n: The number of neurons in the layer.
         :param shape: The dimensionality of the layer.
         :param traces: Whether to record spike traces.
+        :param trace_tc: Time constant of spike trace decay.
+        :param sum_input: Whether to sum all inputs.
         :param thresh: Spike threshold voltage.
-        :param trace_tc: Time constant of spike trace decay.
-        """
-        super().__init__(n, shape, traces, trace_tc)
-
-        self.thresh = thresh             # Spike threshold voltage.
-        self.v = torch.zeros(self.shape) # Neuron voltages.
-
-    def step(self, inpts: torch.Tensor, dt: float) -> None:
+        """
+        super().__init__(n, shape, traces, trace_tc, sum_input)
+
+        self.thresh = thresh              # Spike threshold voltage.
+        self.v = torch.zeros(self.shape)  # Neuron voltages.
+
+    def forward(self, x: torch.Tensor) -> None:
         # language=rst
         """
         Runs a single simulation step.
 
-        :param inpts: Inputs to the layer.
-        :param dt: Simulation time step.
-        """
-        self.v = inpts  # Voltages are equal to the inputs.
+        :param x: Inputs to the layer.
+        """
+        self.v = x                  # Voltages are equal to the inputs.
         self.s = self.v >= self.thresh  # Check for spiking neurons.
 
-        super().step(inpts, dt)
+        super().forward(x)
 
     def reset_(self) -> None:
         # language=rst
@@ -221,7 +242,9 @@
     """
 
     def __init__(self, n: Optional[int] = None, shape: Optional[Iterable[int]] = None, traces: bool = False,
-                 thresh: float = -52.0, reset: float = -65.0, refrac: int = 5, trace_tc: float = 5e-2) -> None:
+                 trace_tc: Union[float, torch.Tensor] = 5e-2, sum_input: bool = False,
+                 thresh: Union[float, torch.Tensor] = -52.0, reset: Union[float, torch.Tensor] = -65.0,
+                 refrac: Union[int, torch.Tensor] = 5) -> None:
         # language=rst
         """
         Instantiates a layer of IF neurons.
@@ -229,33 +252,47 @@
         :param n: The number of neurons in the layer.
         :param shape: The dimensionality of the layer.
         :param traces: Whether to record spike traces.
+        :param trace_tc: Time constant of spike trace decay.
+        :param sum_input: Whether to sum all inputs.
         :param thresh: Spike threshold voltage.
         :param reset: Post-spike reset voltage.
         :param refrac: Refractory (non-firing) period of the neuron.
-        :param trace_tc: Time constant of spike trace decay.
-        """
-        super().__init__(n, shape, traces, trace_tc)
-
-        self.reset = reset    # Post-spike reset voltage.
-        self.thresh = thresh  # Spike threshold voltage.
-        self.refrac = refrac  # Post-spike refractory period.
+        """
+        super().__init__(n, shape, traces, trace_tc, sum_input)
+
+        # Post-spike reset voltage.
+        if isinstance(reset, float):
+            self.reset = torch.tensor(reset)
+        else:
+            self.reset = reset
+
+        # Spike threshold voltage.
+        if isinstance(thresh, float):
+            self.thresh = torch.tensor(thresh)
+        else:
+            self.thresh = thresh
+
+        # Post-spike refractory period.
+        if isinstance(refrac, float):
+            self.refrac = torch.tensor(refrac)
+        else:
+            self.refrac = refrac
 
         self.v = self.reset * torch.ones(self.shape)  # Neuron voltages.
         self.refrac_count = torch.zeros(self.shape)   # Refractory period counters.
 
-    def step(self, inpts: torch.Tensor, dt: float) -> None:
+    def forward(self, x: torch.Tensor) -> None:
         # language=rst
         """
         Runs a single simulation step.
 
-        :param inpts: Inputs to the layer.
-        :param dt: Simulation time step.
-        """
+        :param x: Inputs to the layer.
+        """
+        # Integrate input voltages.
+        self.v += (self.refrac_count == 0).float() * x
+
         # Decrement refractory counters.
-        self.refrac_count[self.refrac_count != 0] -= dt
-
-        # Integrate input and decay voltages.
-        self.v += (self.refrac_count == 0).float() * inpts
+        self.refrac_count[self.refrac_count != 0] -= self.dt
 
         # Check for spiking neurons.
         self.s = self.v >= self.thresh
@@ -264,7 +301,7 @@
         self.refrac_count.masked_fill_(self.s, self.refrac)
         self.v.masked_fill_(self.s, self.reset)
 
-        super().step(inpts, dt)
+        super().forward(x)
 
     def reset_(self) -> None:
         # language=rst
@@ -273,7 +310,7 @@
         """
         super().reset_()
         self.v = self.reset * torch.ones(self.shape)  # Neuron voltages.
-        self.refrac_count = torch.zeros(self.shape)  # Refractory period counters.
+        self.refrac_count = torch.zeros(self.shape)   # Refractory period counters.
 
 
 class LIFNodes(Nodes):
@@ -284,8 +321,10 @@
     """
 
     def __init__(self, n: Optional[int] = None, shape: Optional[Iterable[int]] = None, traces: bool = False,
-                 thresh: float = -52.0, lbound: Optional[float] = None, rest: float = -65.0, reset: float = -65.0, refrac: int = 5, decay: float = 1e-2,
-                 trace_tc: float = 5e-2) -> None:
+                 trace_tc: Union[float, torch.Tensor] = 5e-2, sum_input: bool = False,
+                 thresh: Union[float, torch.Tensor] = -52.0, rest: Union[float, torch.Tensor] = -65.0,
+                 reset: Union[float, torch.Tensor] = -65.0, refrac: Union[int, torch.Tensor] = 5,
+                 decay: Union[float, torch.Tensor] = 1e-2) -> None:
         # language=rst
         """
         Instantiates a layer of LIF neurons.
@@ -293,132 +332,73 @@
         :param n: The number of neurons in the layer.
         :param shape: The dimensionality of the layer.
         :param traces: Whether to record spike traces.
-        :param thresh: Spike threshold voltage.
-        :
-        :param rest: Resting membrane voltage.
-        :param reset: Post-spike reset voltage.
-        :param refrac: Refractory (non-firing) period of the neuron.
-        :param decay: Time constant of neuron voltage decay.
-        :param trace_tc: Time constant of spike trace decay.
-        """
-        super().__init__(n, shape, traces, trace_tc)
-
-        self.rest = rest       # Rest voltage.
-        self.reset = reset     # Post-spike reset voltage.
-        self.thresh = thresh   # Spike threshold voltage.
-        self.lbound = lbound   # Lower bound of voltage.
-        self.refrac = refrac   # Post-spike refractory period.
-        self.decay = decay     # Rate of decay of neuron voltage.
-
-        self.v = self.rest * torch.ones(self.shape)  # Neuron voltages.
-        self.refrac_count = torch.zeros(self.shape)  # Refractory period counters.
-
-    def step(self, inpts: torch.Tensor, dt: float) -> None:
-        # language=rst
-        """
-        Runs a single simulation step.
-
-        :param inpts: Inputs to the layer.
-        :param dt: Simulation time step.
-        """
-        # Decay voltages.
-        self.v -= dt * self.decay * (self.v - self.rest)
-
-        # Decrement refractory counters.
-        self.refrac_count[self.refrac_count != 0] -= dt
-
-        # Integrate inputs.
-        self.v += (self.refrac_count == 0).float() * inpts
-
-        # Check for spiking neurons.
-        self.s = self.v >= self.thresh
-
-        # If lower bound of voltage is set, clip the voltage.
-        if self.lbound is not None:
-            self.s = torch.clamp(self.s, min=self.lbound )
-
-        # Refractoriness and voltage reset.
-        self.refrac_count.masked_fill_(self.s, self.refrac)
-        self.v.masked_fill_(self.s, self.reset)
-
-        super().step(inpts, dt)
-
-    def reset_(self) -> None:
-        # language=rst
-        """
-        Resets relevant state variables.
-        """
-        super().reset_()
-        self.v = self.rest * torch.ones(self.shape)  # Neuron voltages.
-        self.refrac_count = torch.zeros(self.shape)  # Refractory period counters.
-
-
-class CurrentLIFNodes(Nodes):
-    # language=rst
-    """
-    Layer of `current-based leaky integrate-and-fire (LIF) neurons
-    <http://icwww.epfl.ch/~gerstner/SPNM/node26.html#SECTION02313000000000000000>`_.
-    Total synaptic input current is modeled as a decaying memory of input spikes multiplied by synaptic strengths.
-    """
-
-    def __init__(self, n: Optional[int] = None, shape: Optional[Iterable[int]] = None, traces: bool = False,
-                 thresh: float = -52.0, rest: float = -65.0, reset: float = -65.0, refrac: int = 5, decay: float = 1e-2,
-                 i_decay: float = 5e-1, trace_tc: float = 5e-2) -> None:
-        # language=rst
-        """
-        Instantiates a layer of synaptic input current-based LIF neurons.
-
-        :param n: The number of neurons in the layer.
-        :param shape: The dimensionality of the layer.
-        :param traces: Whether to record spike traces.
+        :param trace_tc: Time constant of spike trace decay.
+        :param sum_input: Whether to sum all inputs.
         :param thresh: Spike threshold voltage.
         :param rest: Resting membrane voltage.
         :param reset: Post-spike reset voltage.
         :param refrac: Refractory (non-firing) period of the neuron.
         :param decay: Time constant of neuron voltage decay.
-        :param i_decay: Time constant of synaptic input current decay.
-        :param trace_tc: Time constant of spike trace decay.
-        """
-        super().__init__(n, shape, traces, trace_tc)
-
-        self.rest = rest       # Rest voltage.
-        self.reset = reset     # Post-spike reset voltage.
-        self.thresh = thresh   # Spike threshold voltage.
-        self.refrac = refrac   # Post-spike refractory period.
-        self.decay = decay     # Rate of decay of neuron voltage.
-        self.i_decay = i_decay # Rate of decay of synaptic input current.
+        """
+        super().__init__(n, shape, traces, trace_tc, sum_input)
+
+        # Rest voltage.
+        if isinstance(rest, float):
+            self.rest = torch.tensor(rest)
+        else:
+            self.rest = rest
+
+        # Post-spike reset voltage.
+        if isinstance(reset, float):
+            self.reset = torch.tensor(reset)
+        else:
+            self.reset = reset
+
+        # Spike threshold voltage.
+        if isinstance(thresh, float):
+            self.thresh = torch.tensor(thresh)
+        else:
+            self.thresh = thresh
+
+        # Post-spike refractory period.
+        if isinstance(refrac, float):
+            self.refrac = torch.tensor(refrac)
+        else:
+            self.refrac = refrac
+
+        # Rate of decay of neuron voltage.
+        if isinstance(decay, float):
+            self.decay = torch.tensor(decay)
+        else:
+            self.decay = decay
 
         self.v = self.rest * torch.ones(self.shape)  # Neuron voltages.
-        self.i = torch.zeros(self.shape)             # Synaptic input currents.
         self.refrac_count = torch.zeros(self.shape)  # Refractory period counters.
 
-    def step(self, inpts: torch.Tensor, dt: float) -> None:
+    def forward(self, x: torch.Tensor) -> None:
         # language=rst
         """
         Runs a single simulation step.
 
-        :param inpts: Inputs to the layer.
-        :param dt: Simulation time step.
-        """
-        # Decay voltages and current.
-        self.v -= dt * self.decay * (self.v - self.rest)
-        self.i -= dt * self.i_decay * self.i
+        :param x: Inputs to the layer.
+        """
+        # Decay voltages.
+        self.v -= self.dt * self.decay * (self.v - self.rest)
+
+        # Integrate inputs.
+        self.v += (self.refrac_count == 0).float() * x
 
         # Decrement refractory counters.
-        self.refrac_count[self.refrac_count != 0] -= dt
-
-        # Integrate inputs.
-        self.i += inpts
-        self.v += (self.refrac_count == 0).float() * self.i
+        self.refrac_count[self.refrac_count != 0] -= self.dt
 
         # Check for spiking neurons.
-        self.s = (self.v >= self.thresh) & (self.refrac_count == 0)
+        self.s = self.v >= self.thresh
 
         # Refractoriness and voltage reset.
         self.refrac_count.masked_fill_(self.s, self.refrac)
         self.v.masked_fill_(self.s, self.reset)
 
-        super().step(inpts, dt)
+        super().forward(x)
 
     def reset_(self) -> None:
         # language=rst
@@ -427,7 +407,6 @@
         """
         super().reset_()
         self.v = self.rest * torch.ones(self.shape)  # Neuron voltages.
-        self.i = torch.zeros(self.shape)             # Synaptic input currents.
         self.refrac_count = torch.zeros(self.shape)  # Refractory period counters.
 
 
@@ -439,8 +418,11 @@
     """
 
     def __init__(self, n: Optional[int] = None, shape: Optional[Iterable[int]] = None, traces: bool = False,
-                 rest: float = -65.0, reset: float = -65.0, thresh: float = -52.0, refrac: int = 5, decay: float = 1e-2,
-                 trace_tc: float = 5e-2, theta_plus: float = 0.05, theta_decay: float = 1e-7) -> None:
+                 trace_tc: Union[float, torch.Tensor] = 5e-2, sum_input: bool = False,
+                 rest: Union[float, torch.Tensor] = -65.0, reset: Union[float, torch.Tensor] = -65.0,
+                 thresh: Union[float, torch.Tensor] = -52.0, refrac: Union[int, torch.Tensor] = 5,
+                 decay: Union[float, torch.Tensor] = 1e-2, theta_plus: Union[float, torch.Tensor] = 0.05,
+                 theta_decay: Union[float, torch.Tensor] = 1e-7) -> None:
         # language=rst
         """
         Instantiates a layer of LIF neurons with adaptive firing thresholds.
@@ -448,46 +430,80 @@
         :param n: The number of neurons in the layer.
         :param shape: The dimensionality of the layer.
         :param traces: Whether to record spike traces.
+        :param trace_tc: Time constant of spike trace decay.
+        :param sum_input: Whether to sum all inputs.
         :param rest: Resting membrane voltage.
         :param reset: Post-spike reset voltage.
         :param thresh: Spike threshold voltage.
         :param refrac: Refractory (non-firing) period of the neuron.
         :param decay: Time constant of neuron voltage decay.
-        :param trace_tc: Time constant of spike trace decay.
         :param theta_plus: Voltage increase of threshold after spiking.
         :param theta_decay: Time constant of adaptive threshold decay.
         """
-        super().__init__(n, shape, traces, trace_tc)
-
-        self.rest = rest                # Rest voltage.
-        self.reset = reset              # Post-spike reset voltage.
-        self.thresh = thresh            # Spike threshold voltage.
-        self.refrac = refrac            # Post-spike refractory period.
-        self.decay = decay              # Rate of decay of neuron voltage.
-        self.theta_plus = theta_plus    # Constant threshold increase on spike.
-        self.theta_decay = theta_decay  # Rate of decay of adaptive thresholds.
+        super().__init__(n, shape, traces, trace_tc, sum_input)
+
+        # Rest voltage.
+        if isinstance(rest, float):
+            self.rest = torch.tensor(rest)
+        else:
+            self.rest = rest
+
+        # Post-spike reset voltage.
+        if isinstance(reset, float):
+            self.reset = torch.tensor(reset)
+        else:
+            self.reset = reset
+
+        # Spike threshold voltage.
+        if isinstance(thresh, float):
+            self.thresh = torch.tensor(thresh)
+        else:
+            self.thresh = thresh
+
+        # Post-spike refractory period.
+        if isinstance(refrac, float):
+            self.refrac = torch.tensor(refrac)
+        else:
+            self.refrac = refrac
+
+        # Rate of decay of neuron voltage.
+        if isinstance(decay, float):
+            self.decay = torch.tensor(decay)
+        else:
+            self.decay = decay
+
+        # Constant threshold increase on spike.
+        if isinstance(theta_plus, float):
+            self.theta_plus = torch.tensor(theta_plus)
+        else:
+            self.theta_plus = theta_plus
+
+        # Rate of decay of adaptive thresholds.
+        if isinstance(theta_decay, float):
+            self.theta_decay = torch.tensor(theta_decay)
+        else:
+            self.theta_decay = theta_decay
 
         self.v = self.rest * torch.ones(self.shape)  # Neuron voltages.
         self.theta = torch.zeros(self.shape)         # Adaptive thresholds.
         self.refrac_count = torch.zeros(self.shape)  # Refractory period counters.
 
-    def step(self, inpts: torch.Tensor, dt: float) -> None:
+    def forward(self, x: torch.Tensor) -> None:
         # language=rst
         """
         Runs a single simulation step.
 
-        :param inpts: Inputs to the layer.
-        :param dt: Simulation time step.
+        :param x: Inputs to the layer.
         """
         # Decay voltages and adaptive thresholds.
-        self.v -= dt * self.decay * (self.v - self.rest)
-        self.theta -= dt * self.theta_decay * self.theta
+        self.v -= self.dt * self.decay * (self.v - self.rest)
+        self.theta -= self.dt * self.theta_decay * self.theta
+
+        # Integrate inputs.
+        self.v += (self.refrac_count == 0).float() * x
 
         # Decrement refractory counters.
-        self.refrac_count[self.refrac_count != 0] -= dt
-
-        # Integrate inputs.
-        self.v += (self.refrac_count == 0).float() * inpts
+        self.refrac_count[self.refrac_count != 0] -= self.dt
 
         # Check for spiking neurons.
         self.s = (self.v >= self.thresh + self.theta)
@@ -497,8 +513,6 @@
         self.v.masked_fill_(self.s, self.reset)
         self.theta += self.theta_plus * self.s.float()
 
-        super().step(inpts, dt)
-
     def reset_(self) -> None:
         # language=rst
         """
@@ -509,156 +523,100 @@
         self.refrac_count = torch.zeros(self.shape)  # Refractory period counters.
 
 
-class AdaptiveCurrentLIFNodes(Nodes):
-    # language=rst
-    """
-    Layer of `current-based leaky integrate-and-fire (LIF) neurons
-    <http://icwww.epfl.ch/~gerstner/SPNM/node26.html#SECTION02313000000000000000>`_.
-    Combines ideas from both :code:`CurrentLIFNodes` and :code:`AdaptiveLIFNodes` objects.
+class DiehlAndCookNodes(Nodes):
+    # language=rst
+    """
+    Layer of leaky integrate-and-fire (LIF) neurons with adaptive thresholds (modified for Diehl & Cook 2015
+    replication).
     """
 
     def __init__(self, n: Optional[int] = None, shape: Optional[Iterable[int]] = None, traces: bool = False,
-                 thresh: float = -52.0, rest: float = -65.0, reset: float = -65.0, refrac: int = 5, decay: float = 1e-2,
-                 i_decay: float = 2e-2, trace_tc: float = 5e-2, theta_plus: float = 0.05,
-                 theta_decay: float = 1e-7) -> None:
-        # language=rst
-        """
-        Instantiates a layer of synaptic input current-based LIF neurons.
+                 trace_tc: Union[float, torch.Tensor] = 5e-2, sum_input: bool = False,
+                 thresh: Union[float, torch.Tensor] = -52.0, rest: Union[float, torch.Tensor] = -65.0,
+                 reset: Union[float, torch.Tensor] = -65.0, refrac: Union[int, torch.Tensor] = 5,
+                 decay: Union[float, torch.Tensor] = 1e-2, theta_plus: Union[float, torch.Tensor] = 0.05,
+                 theta_decay: Union[float, torch.Tensor] = 1e-7) -> None:
+        # language=rst
+        """
+        Instantiates a layer of Diehl & Cook 2015 neurons.
 
         :param n: The number of neurons in the layer.
         :param shape: The dimensionality of the layer.
         :param traces: Whether to record spike traces.
+        :param trace_tc: Time constant of spike trace decay.
+        :param sum_input: Whether to sum all inputs.
         :param thresh: Spike threshold voltage.
         :param rest: Resting membrane voltage.
         :param reset: Post-spike reset voltage.
         :param refrac: Refractory (non-firing) period of the neuron.
         :param decay: Time constant of neuron voltage decay.
-        :param i_decay: Time constant of synaptic input current decay.
-        :param trace_tc: Time constant of spike trace decay.
         :param theta_plus: Voltage increase of threshold after spiking.
         :param theta_decay: Time constant of adaptive threshold decay.
         """
-        super().__init__(n, shape, traces, trace_tc)
-
-        self.rest = rest       # Rest voltage.
-        self.reset = reset     # Post-spike reset voltage.
-        self.thresh = thresh   # Spike threshold voltage.
-        self.refrac = refrac   # Post-spike refractory period.
-        self.decay = decay # Rate of decay of neuron voltage.
-        self.i_decay = i_decay # Rate of decay of synaptic input current.
-        self.theta_plus = theta_plus    # Constant threshold increase on spike.
-        self.theta_decay = theta_decay  # Rate of decay of adaptive thresholds.
-
-        self.v = self.rest * torch.ones(self.shape)  # Neuron voltages.
-        self.i = torch.zeros(self.shape)             # Synaptic input currents.
-        self.theta = torch.zeros(self.shape)         # Adaptive thresholds.
-        self.refrac_count = torch.zeros(self.shape)  # Refractory period counters.
-
-    def step(self, inpts: torch.Tensor, dt: float) -> None:
-        # language=rst
-        """
-        Runs a single simulation step.
-
-        :param inpts: Inputs to the layer.
-        :param dt: Simulation time step.
-        """
-        # Decay voltages and current.
-        self.v -= dt * self.decay * (self.v - self.rest)
-        self.i -= dt * self.i_decay * self.i
-        self.theta -= dt * self.theta_decay * self.theta
-
-        # Decrement refractory counters.
-        self.refrac_count[self.refrac_count != 0] -= dt
-
-        # Integrate inputs.
-        self.i += inpts
-        self.v += (self.refrac_count == 0).float() * self.i
-
-        # Check for spiking neurons.
-        self.s = (self.v >= self.thresh + self.theta) & (self.refrac_count == 0)
-
-         # Refractoriness, voltage reset, and adaptive thresholds.
-        self.refrac_count.masked_fill_(self.s, self.refrac)
-        self.v.masked_fill_(self.s, self.reset)
-        self.theta += self.theta_plus * self.s.float()
-
-        # Choose only a single neuron to spike.
-        if torch.sum(self.s) > 0:
-            s = torch.zeros(self.s.size())
-            s = s.view(-1)
-            s[torch.multinomial(self.s.float().view(-1), 1)] = 1
-            self.s = s.view(self.s.size()).byte()
-
-        super().step(inpts, dt)
-
-    def reset_(self) -> None:
-        # language=rst
-        """
-        Resets relevant state variables.
-        """
-        super().reset_()
-        self.v = self.rest * torch.ones(self.shape)  # Neuron voltages.
-        self.i = torch.zeros(self.shape)             # Synaptic input currents.
-        self.refrac_count = torch.zeros(self.shape)  # Refractory period counters.
-
-
-class DiehlAndCookNodes(Nodes):
-    # language=rst
-    """
-    Layer of leaky integrate-and-fire (LIF) neurons with adaptive thresholds (modified for Diehl & Cook 2015
-    replication).
-    """
-
-    def __init__(self, n: Optional[int] = None, shape: Optional[Iterable[int]] = None, traces: bool = False,
-                 thresh: float = -52.0, rest: float = -65.0, reset: float = -65.0, refrac: int = 5, decay: float = 1e-2,
-                 trace_tc: float = 5e-2, theta_plus: float = 0.05, theta_decay: float = 1e-7) -> None:
-        # language=rst
-        """
-        Instantiates a layer of Diehl & Cook 2015 neurons.
-
-        :param n: The number of neurons in the layer.
-        :param shape: The dimensionality of the layer.
-        :param traces: Whether to record spike traces.
-        :param thresh: Spike threshold voltage.
-        :param rest: Resting membrane voltage.
-        :param reset: Post-spike reset voltage.
-        :param refrac: Refractory (non-firing) period of the neuron.
-        :param decay: Time constant of neuron voltage decay.
-        :param trace_tc: Time constant of spike trace decay.
-        :param theta_plus: Voltage increase of threshold after spiking.
-        :param theta_decay: Time constant of adaptive threshold decay.
-        """
-        super().__init__(n, shape, traces, trace_tc)
-
-        self.rest = rest                # Rest voltage.
-        self.reset = reset              # Post-spike reset voltage.
-        self.thresh = thresh            # Spike threshold voltage.
-        self.refrac = refrac            # Post-spike refractory period.
-        self.decay = decay              # Rate of decay of neuron voltage.
-        self.theta_plus = theta_plus    # Constant threshold increase on spike.
-        self.theta_decay = theta_decay  # Rate of decay of adaptive thresholds.
+        super().__init__(n, shape, traces, trace_tc, sum_input)
+
+        # Rest voltage.
+        if isinstance(rest, float):
+            self.rest = torch.tensor(rest)
+        else:
+            self.rest = rest
+
+        # Post-spike reset voltage.
+        if isinstance(reset, float):
+            self.reset = torch.tensor(reset)
+        else:
+            self.reset = reset
+
+        # Spike threshold voltage.
+        if isinstance(thresh, float):
+            self.thresh = torch.tensor(thresh)
+        else:
+            self.thresh = thresh
+
+        # Post-spike refractory period.
+        if isinstance(refrac, float):
+            self.refrac = torch.tensor(refrac)
+        else:
+            self.refrac = refrac
+
+        # Rate of decay of neuron voltage.
+        if isinstance(decay, float):
+            self.decay = torch.tensor(decay)
+        else:
+            self.decay = decay
+
+        # Constant threshold increase on spike.
+        if isinstance(theta_plus, float):
+            self.theta_plus = torch.tensor(theta_plus)
+        else:
+            self.theta_plus = theta_plus
+
+        # Rate of decay of adaptive thresholds.
+        if isinstance(theta_decay, float):
+            self.theta_decay = torch.tensor(theta_decay)
+        else:
+            self.theta_decay = theta_decay
 
         self.v = self.rest * torch.ones(self.shape)  # Neuron voltages.
         self.theta = torch.zeros(self.shape)         # Adaptive thresholds.
         self.refrac_count = torch.zeros(self.shape)  # Refractory period counters.
 
-    def step(self, inpts: torch.Tensor, dt: float) -> None:
+    def forward(self, x: torch.Tensor) -> None:
         # language=rst
         """
         Runs a single simulation step.
 
-        :param inpts: Inputs to the layer.
-        :param dt: Simulation time step.
+        :param x: Inputs to the layer.
         """
         # Decay voltages and adaptive thresholds.
-        self.v -= dt * self.decay * (self.v - self.rest)
-        self.theta -= dt * self.theta_decay * self.theta
+        self.v -= self.dt * self.decay * (self.v - self.rest)
+        self.theta -= self.dt * self.theta_decay * self.theta
+
+        # Integrate inputs.
+        self.v += (self.refrac_count == 0).float() * x
 
         # Decrement refractory counters.
-        self.refrac_count[self.refrac_count != 0] -= dt
-
-        # Integrate inputs.
-        self.v += (self.refrac_count  == 0).float() * inpts
+        self.refrac_count[self.refrac_count != 0] -= self.dt
 
         # Check for spiking neurons.
         self.s = (self.v >= self.thresh + self.theta)
@@ -669,13 +627,12 @@
         self.theta += self.theta_plus * self.s.float()
 
         # Choose only a single neuron to spike.
-        if torch.sum(self.s) > 0:
-            s = torch.zeros(self.s.size())
-            s = s.view(-1)
+        if self.s.any():
+            s = torch.zeros(self.n).byte()
             s[torch.multinomial(self.s.float().view(-1), 1)] = 1
-            self.s = s.view(self.s.size()).byte()
-
-        super().step(inpts, dt)
+            self.s = s.view(self.shape)
+
+        super().forward(x)
 
     def reset_(self) -> None:
         # language=rst
@@ -694,7 +651,8 @@
     """
 
     def __init__(self, n: Optional[int] = None, shape: Optional[Iterable[int]] = None, traces: bool = False,
-                 excitatory: float = 1, thresh: float = 45.0, rest: float = -65.0, trace_tc: float = 5e-2) -> None:
+                 trace_tc: Union[float, torch.Tensor] = 5e-2, sum_input: bool = False, excitatory: float = 1,
+                 thresh: Union[float, torch.Tensor] = 45.0, rest: Union[float, torch.Tensor] = -65.0) -> None:
         # language=rst
         """
         Instantiates a layer of Izhikevich neurons.
@@ -702,12 +660,13 @@
         :param n: The number of neurons in the layer.
         :param shape: The dimensionality of the layer.
         :param traces: Whether to record spike traces.
+        :param trace_tc: Time constant of spike trace decay.
+        :param sum_input: Whether to sum all inputs.
         :param excitatory: Percent of excitatory (vs. inhibitory) neurons in the layer; in range ``[0, 1]``.
         :param thresh: Spike threshold voltage.
         :param rest: Resting membrane voltage.
-        :param trace_tc: Time constant of spike trace decay.
-        """
-        super().__init__(n, shape, traces, trace_tc)
+        """
+        super().__init__(n, shape, traces, trace_tc, sum_input)
 
         self.rest = rest       # Rest voltage.
         self.thresh = thresh   # Spike threshold voltage.
@@ -736,6 +695,7 @@
 
             ex = int(n * excitatory)
             inh = n - ex
+
             # init
             self.r = torch.zeros(n)
             self.a = torch.zeros(n)
@@ -747,8 +707,8 @@
             self.r[:ex] = torch.rand(ex)
             self.a[:ex] = 0.02 * torch.ones(ex)
             self.b[:ex] = 0.2 * torch.ones(ex)
-            self.c[:ex] = -65.0 + 15 * (self.r[0:ex] ** 2)
-            self.d[:ex] = 8 - 6 * (self.r[0:ex] ** 2)
+            self.c[:ex] = -65.0 + 15 * (self.r[:ex] ** 2)
+            self.d[:ex] = 8 - 6 * (self.r[:ex] ** 2)
             self.excitatory[:ex] = 1
 
             # inhibitory
@@ -762,762 +722,6 @@
         self.v = self.rest * torch.ones(n)  # Neuron voltages.
         self.u = self.b * self.v            # Neuron recovery.
 
-    def step(self, inpts: torch.Tensor, dt: float) -> None:
-        # language=rst
-        """
-        Runs a single simulation step.
-
-        :param inpts: Inputs to the layer.
-        :param dt: Simulation time step.
-        """
-
-        # Apply v and u updates.
-        self.v += dt * 0.5 * (0.04 * (self.v ** 2) + 5 * self.v + 140 - self.u + inpts)
-        self.v += dt * 0.5 * (0.04 * (self.v ** 2) + 5 * self.v + 140 - self.u + inpts)
-        self.u += self.a * (self.b * self.v - self.u)
-
-        # Check for spiking neurons.
-        self.s = self.v >= self.thresh
-
-        # Refractoriness and voltage reset.
-        self.v = torch.where(self.s, self.c, self.v)
-        self.u = torch.where(self.s, self.u + self.d, self.u)
-
-        super().step(inpts, dt)
-
-    def reset_(self) -> None:
-        # language=rst
-        """
-        Resets relevant state variables.
-        """
-        super().reset_()
-        self.v = self.rest * torch.ones(self.shape)  # Neuron voltages.
-        self.u = self.b * self.v                     # Neuron recovery.
-=======
-import torch
-import torch.nn as nn
-
-from operator import mul
-from functools import reduce
-from abc import ABC, abstractmethod
-from typing import Iterable, Optional, Union
-
-
-class Nodes(ABC):
-    # language=rst
-    """
-    Abstract base class for groups of neurons.
-    """
-
-    def __init__(self, n: Optional[int] = None, shape: Optional[Iterable[int]] = None, traces: bool = False,
-                 trace_tc: Union[float, torch.Tensor] = 5e-2, sum_input: bool = False) -> None:
-        # language=rst
-        """
-        Abstract base class constructor.
-
-        :param n: The number of neurons in the layer.
-        :param shape: The dimensionality of the layer.
-        :param traces: Whether to record decaying spike traces.
-        :param trace_tc: Time constant of spike trace decay.
-        :param sum_input: Whether to sum all inputs.
-        """
-        super().__init__()
-
-        assert n is not None or shape is not None, 'Must provide either no. of neurons or shape of layer'
-
-        if n is None:
-            self.n = reduce(mul, shape)                 # No. of neurons product of shape.
-        else:
-            self.n = n                                  # No. of neurons provided.
-
-        if shape is None:
-            self.shape = [self.n]                       # Shape is equal to the size of the layer.
-        else:
-            self.shape = shape                          # Shape is passed in as an argument.
-
-        assert self.n == reduce(mul, self.shape), 'No. of neurons and shape do not match'
-
-        self.traces = traces                            # Whether to record synaptic traces.
-        self.s = torch.zeros(self.shape).byte()         # Spike occurrences.
-        self.sum_input = sum_input                      # Whether to sum all inputs.
-
-        if self.traces:
-            self.x = torch.zeros(self.shape)            # Firing traces.
-
-            if isinstance(trace_tc, float):
-                self.trace_tc = torch.tensor(trace_tc)  # Rate of decay of spike trace time constant.
-            else:
-                self.trace_tc = trace_tc
-
-        if self.sum_input:
-            self.summed = torch.zeros(self.shape)       # Summed inputs.
-
-        self.network = None
-        self.dt = None
-
-    @abstractmethod
-    def forward(self, x: torch.Tensor) -> None:
-        # language=rst
-        """
-        Abstract base class method for a single simulation step.
-
-        :param x: Inputs to the layer.
-        """
-        if self.traces:
-            # Decay and set spike traces.
-            self.x -= self.dt * self.trace_tc * self.x
-            self.x.masked_fill_(self.s, 1)
-
-        if self.sum_input:
-            # Add current input to running sum.
-            self.summed += x.float()
-
-    @abstractmethod
-    def reset_(self) -> None:
-        # language=rst
-        """
-        Abstract base class method for resetting state variables.
-        """
-        if not isinstance(self, RealInput):
-            self.s = torch.zeros(self.shape).byte()  # Spike occurrences.
-        else:
-            self.s = torch.zeros(self.shape)  # Real-valued "spikes".
-
-        if self.traces:
-            self.x = torch.zeros(self.shape)  # Firing traces.
-
-        if self.sum_input:
-            self.summed = torch.zeros(self.shape)  # Summed inputs.
-
-
-class AbstractInput(ABC):
-    # language=rst
-    """
-    Abstract base class for groups of input neurons.
-    """
-
-
-class Input(Nodes, AbstractInput):
-    # language=rst
-    """
-    Layer of nodes with user-specified spiking behavior.
-    """
-
-    def __init__(self, n: Optional[int] = None, shape: Optional[Iterable[int]] = None,
-                 traces: bool = False, trace_tc: Union[float, torch.Tensor] = 5e-2, sum_input: bool = False) -> None:
-        # language=rst
-        """
-        Instantiates a layer of input neurons.
-
-        :param n: The number of neurons in the layer.
-        :param shape: The dimensionality of the layer.
-        :param traces: Whether to record decaying spike traces.
-        :param trace_tc: Time constant of spike trace decay.
-        :param sum_input: Whether to sum all inputs.
-        """
-        super().__init__(n, shape, traces, trace_tc, sum_input)
-
-    def forward(self, x: torch.Tensor) -> None:
-        # language=rst
-        """
-        On each simulation step, set the spikes of the population equal to the inputs.
-
-        :param x: Inputs to the layer.
-        """
-        # Set spike occurrences to input values.
-        self.s = x.byte()
-
-        super().forward(x)
-
-    def reset_(self) -> None:
-        # language=rst
-        """
-        Resets relevant state variables.
-        """
-        super().reset_()
-
-
-class RealInput(Nodes, AbstractInput):
-    """
-    Layer of nodes with user-specified real-valued outputs.
-    """
-
-    def __init__(self, n: Optional[int] = None, shape: Optional[Iterable[int]] = None, traces: bool = False,
-                 trace_tc: Union[float, torch.Tensor] = 5e-2, sum_input: bool = False) -> None:
-        # language=rst
-        """
-        Instantiates a layer of input neurons.
-
-        :param n: The number of neurons in the layer.
-        :param shape: The dimensionality of the layer.
-        :param traces: Whether to record decaying spike traces.
-        :param trace_tc: Time constant of spike trace decay.
-        :param sum_input: Whether to sum all inputs.
-        """
-        super().__init__(n, shape, traces, trace_tc, sum_input)
-
-        self.s = self.s.float()
-
-    def forward(self, x: torch.Tensor) -> None:
-        # language=rst
-        """
-        On each simulation step, set the outputs of the population equal to the inputs.
-
-        :param x: Inputs to the layer.
-        """
-        # Set spike occurrences to input values.
-        self.s = x
-
-        if self.traces:
-            # Decay and set spike traces.
-            self.x -= self.dt * self.trace_tc * self.x
-            self.x.masked_fill_(self.s != 0, 1)
-
-        if self.sum_input:
-            # Add current input to running sum.
-            self.summed += x.float()
-
-    def reset_(self) -> None:
-        # language=rst
-        """
-        Resets relevant state variables.
-        """
-        super().reset_()
-
-
-class McCullochPitts(Nodes):
-    # language=rst
-    """
-    Layer of `McCulloch-Pitts neurons
-    <http://wwwold.ece.utep.edu/research/webfuzzy/docs/kk-thesis/kk-thesis-html/node12.html>`_.
-    """
-
-    def __init__(self, n: Optional[int] = None, shape: Optional[Iterable[int]] = None, traces: bool = False,
-                 trace_tc: Union[float, torch.Tensor] = 5e-2, sum_input: bool = False,
-                 thresh: Union[float, torch.Tensor] = 1.0) -> None:
-        # language=rst
-        """
-        Instantiates a McCulloch-Pitts layer of neurons.
-
-        :param n: The number of neurons in the layer.
-        :param shape: The dimensionality of the layer.
-        :param traces: Whether to record spike traces.
-        :param trace_tc: Time constant of spike trace decay.
-        :param sum_input: Whether to sum all inputs.
-        :param thresh: Spike threshold voltage.
-        """
-        super().__init__(n, shape, traces, trace_tc, sum_input)
-
-        self.thresh = thresh              # Spike threshold voltage.
-        self.v = torch.zeros(self.shape)  # Neuron voltages.
-
-    def forward(self, x: torch.Tensor) -> None:
-        # language=rst
-        """
-        Runs a single simulation step.
-
-        :param x: Inputs to the layer.
-        """
-        self.v = x                  # Voltages are equal to the inputs.
-        self.s = self.v >= self.thresh  # Check for spiking neurons.
-
-        super().forward(x)
-
-    def reset_(self) -> None:
-        # language=rst
-        """
-        Resets relevant state variables.
-        """
-        super().reset_()
-
-
-class IFNodes(Nodes):
-    # language=rst
-    """
-    Layer of `integrate-and-fire (IF) neurons <http://neuronaldynamics.epfl.ch/online/Ch1.S3.html>`_.
-    """
-
-    def __init__(self, n: Optional[int] = None, shape: Optional[Iterable[int]] = None, traces: bool = False,
-                 trace_tc: Union[float, torch.Tensor] = 5e-2, sum_input: bool = False,
-                 thresh: Union[float, torch.Tensor] = -52.0, reset: Union[float, torch.Tensor] = -65.0,
-                 refrac: Union[int, torch.Tensor] = 5) -> None:
-        # language=rst
-        """
-        Instantiates a layer of IF neurons.
-
-        :param n: The number of neurons in the layer.
-        :param shape: The dimensionality of the layer.
-        :param traces: Whether to record spike traces.
-        :param trace_tc: Time constant of spike trace decay.
-        :param sum_input: Whether to sum all inputs.
-        :param thresh: Spike threshold voltage.
-        :param reset: Post-spike reset voltage.
-        :param refrac: Refractory (non-firing) period of the neuron.
-        """
-        super().__init__(n, shape, traces, trace_tc, sum_input)
-
-        # Post-spike reset voltage.
-        if isinstance(reset, float):
-            self.reset = torch.tensor(reset)
-        else:
-            self.reset = reset
-
-        # Spike threshold voltage.
-        if isinstance(thresh, float):
-            self.thresh = torch.tensor(thresh)
-        else:
-            self.thresh = thresh
-
-        # Post-spike refractory period.
-        if isinstance(refrac, float):
-            self.refrac = torch.tensor(refrac)
-        else:
-            self.refrac = refrac
-
-        self.v = self.reset * torch.ones(self.shape)  # Neuron voltages.
-        self.refrac_count = torch.zeros(self.shape)   # Refractory period counters.
-
-    def forward(self, x: torch.Tensor) -> None:
-        # language=rst
-        """
-        Runs a single simulation step.
-
-        :param x: Inputs to the layer.
-        """
-        # Integrate input voltages.
-        self.v += (self.refrac_count == 0).float() * x
-
-        # Decrement refractory counters.
-        self.refrac_count[self.refrac_count != 0] -= self.dt
-
-        # Check for spiking neurons.
-        self.s = self.v >= self.thresh
-
-        # Refractoriness and voltage reset.
-        self.refrac_count.masked_fill_(self.s, self.refrac)
-        self.v.masked_fill_(self.s, self.reset)
-
-        super().forward(x)
-
-    def reset_(self) -> None:
-        # language=rst
-        """
-        Resets relevant state variables.
-        """
-        super().reset_()
-        self.v = self.reset * torch.ones(self.shape)  # Neuron voltages.
-        self.refrac_count = torch.zeros(self.shape)   # Refractory period counters.
-
-
-class LIFNodes(Nodes):
-    # language=rst
-    """
-    Layer of `leaky integrate-and-fire (LIF) neurons
-    <http://icwww.epfl.ch/~gerstner/SPNM/node26.html#SECTION02311000000000000000>`_.
-    """
-
-    def __init__(self, n: Optional[int] = None, shape: Optional[Iterable[int]] = None, traces: bool = False,
-                 trace_tc: Union[float, torch.Tensor] = 5e-2, sum_input: bool = False,
-                 thresh: Union[float, torch.Tensor] = -52.0, rest: Union[float, torch.Tensor] = -65.0,
-                 reset: Union[float, torch.Tensor] = -65.0, refrac: Union[int, torch.Tensor] = 5,
-                 decay: Union[float, torch.Tensor] = 1e-2) -> None:
-        # language=rst
-        """
-        Instantiates a layer of LIF neurons.
-
-        :param n: The number of neurons in the layer.
-        :param shape: The dimensionality of the layer.
-        :param traces: Whether to record spike traces.
-        :param trace_tc: Time constant of spike trace decay.
-        :param sum_input: Whether to sum all inputs.
-        :param thresh: Spike threshold voltage.
-        :param rest: Resting membrane voltage.
-        :param reset: Post-spike reset voltage.
-        :param refrac: Refractory (non-firing) period of the neuron.
-        :param decay: Time constant of neuron voltage decay.
-        """
-        super().__init__(n, shape, traces, trace_tc, sum_input)
-
-        # Rest voltage.
-        if isinstance(rest, float):
-            self.rest = torch.tensor(rest)
-        else:
-            self.rest = rest
-
-        # Post-spike reset voltage.
-        if isinstance(reset, float):
-            self.reset = torch.tensor(reset)
-        else:
-            self.reset = reset
-
-        # Spike threshold voltage.
-        if isinstance(thresh, float):
-            self.thresh = torch.tensor(thresh)
-        else:
-            self.thresh = thresh
-
-        # Post-spike refractory period.
-        if isinstance(refrac, float):
-            self.refrac = torch.tensor(refrac)
-        else:
-            self.refrac = refrac
-
-        # Rate of decay of neuron voltage.
-        if isinstance(decay, float):
-            self.decay = torch.tensor(decay)
-        else:
-            self.decay = decay
-
-        self.v = self.rest * torch.ones(self.shape)  # Neuron voltages.
-        self.refrac_count = torch.zeros(self.shape)  # Refractory period counters.
-
-    def forward(self, x: torch.Tensor) -> None:
-        # language=rst
-        """
-        Runs a single simulation step.
-
-        :param x: Inputs to the layer.
-        """
-        # Decay voltages.
-        self.v -= self.dt * self.decay * (self.v - self.rest)
-
-        # Integrate inputs.
-        self.v += (self.refrac_count == 0).float() * x
-
-        # Decrement refractory counters.
-        self.refrac_count[self.refrac_count != 0] -= self.dt
-
-        # Check for spiking neurons.
-        self.s = self.v >= self.thresh
-
-        # Refractoriness and voltage reset.
-        self.refrac_count.masked_fill_(self.s, self.refrac)
-        self.v.masked_fill_(self.s, self.reset)
-
-        super().forward(x)
-
-    def reset_(self) -> None:
-        # language=rst
-        """
-        Resets relevant state variables.
-        """
-        super().reset_()
-        self.v = self.rest * torch.ones(self.shape)  # Neuron voltages.
-        self.refrac_count = torch.zeros(self.shape)  # Refractory period counters.
-
-
-class AdaptiveLIFNodes(Nodes):
-    # language=rst
-    """
-    Layer of leaky integrate-and-fire (LIF) neurons with adaptive thresholds. A neuron's voltage threshold is increased
-    by some constant each time it spikes; otherwise, it is decaying back to its default value.
-    """
-
-    def __init__(self, n: Optional[int] = None, shape: Optional[Iterable[int]] = None, traces: bool = False,
-                 trace_tc: Union[float, torch.Tensor] = 5e-2, sum_input: bool = False,
-                 rest: Union[float, torch.Tensor] = -65.0, reset: Union[float, torch.Tensor] = -65.0,
-                 thresh: Union[float, torch.Tensor] = -52.0, refrac: Union[int, torch.Tensor] = 5,
-                 decay: Union[float, torch.Tensor] = 1e-2, theta_plus: Union[float, torch.Tensor] = 0.05,
-                 theta_decay: Union[float, torch.Tensor] = 1e-7) -> None:
-        # language=rst
-        """
-        Instantiates a layer of LIF neurons with adaptive firing thresholds.
-
-        :param n: The number of neurons in the layer.
-        :param shape: The dimensionality of the layer.
-        :param traces: Whether to record spike traces.
-        :param trace_tc: Time constant of spike trace decay.
-        :param sum_input: Whether to sum all inputs.
-        :param rest: Resting membrane voltage.
-        :param reset: Post-spike reset voltage.
-        :param thresh: Spike threshold voltage.
-        :param refrac: Refractory (non-firing) period of the neuron.
-        :param decay: Time constant of neuron voltage decay.
-        :param theta_plus: Voltage increase of threshold after spiking.
-        :param theta_decay: Time constant of adaptive threshold decay.
-        """
-        super().__init__(n, shape, traces, trace_tc, sum_input)
-
-        # Rest voltage.
-        if isinstance(rest, float):
-            self.rest = torch.tensor(rest)
-        else:
-            self.rest = rest
-
-        # Post-spike reset voltage.
-        if isinstance(reset, float):
-            self.reset = torch.tensor(reset)
-        else:
-            self.reset = reset
-
-        # Spike threshold voltage.
-        if isinstance(thresh, float):
-            self.thresh = torch.tensor(thresh)
-        else:
-            self.thresh = thresh
-
-        # Post-spike refractory period.
-        if isinstance(refrac, float):
-            self.refrac = torch.tensor(refrac)
-        else:
-            self.refrac = refrac
-
-        # Rate of decay of neuron voltage.
-        if isinstance(decay, float):
-            self.decay = torch.tensor(decay)
-        else:
-            self.decay = decay
-
-        # Constant threshold increase on spike.
-        if isinstance(theta_plus, float):
-            self.theta_plus = torch.tensor(theta_plus)
-        else:
-            self.theta_plus = theta_plus
-
-        # Rate of decay of adaptive thresholds.
-        if isinstance(theta_decay, float):
-            self.theta_decay = torch.tensor(theta_decay)
-        else:
-            self.theta_decay = theta_decay
-
-        self.v = self.rest * torch.ones(self.shape)  # Neuron voltages.
-        self.theta = torch.zeros(self.shape)         # Adaptive thresholds.
-        self.refrac_count = torch.zeros(self.shape)  # Refractory period counters.
-
-    def forward(self, x: torch.Tensor) -> None:
-        # language=rst
-        """
-        Runs a single simulation step.
-
-        :param x: Inputs to the layer.
-        """
-        # Decay voltages and adaptive thresholds.
-        self.v -= self.dt * self.decay * (self.v - self.rest)
-        self.theta -= self.dt * self.theta_decay * self.theta
-
-        # Integrate inputs.
-        self.v += (self.refrac_count == 0).float() * x
-
-        # Decrement refractory counters.
-        self.refrac_count[self.refrac_count != 0] -= self.dt
-
-        # Check for spiking neurons.
-        self.s = (self.v >= self.thresh + self.theta)
-
-        # Refractoriness, voltage reset, and adaptive thresholds.
-        self.refrac_count.masked_fill_(self.s, self.refrac)
-        self.v.masked_fill_(self.s, self.reset)
-        self.theta += self.theta_plus * self.s.float()
-
-    def reset_(self) -> None:
-        # language=rst
-        """
-        Resets relevant state variables.
-        """
-        super().reset_()
-        self.v = self.rest * torch.ones(self.shape)  # Neuron voltages.
-        self.refrac_count = torch.zeros(self.shape)  # Refractory period counters.
-
-
-class DiehlAndCookNodes(Nodes):
-    # language=rst
-    """
-    Layer of leaky integrate-and-fire (LIF) neurons with adaptive thresholds (modified for Diehl & Cook 2015
-    replication).
-    """
-
-    def __init__(self, n: Optional[int] = None, shape: Optional[Iterable[int]] = None, traces: bool = False,
-                 trace_tc: Union[float, torch.Tensor] = 5e-2, sum_input: bool = False,
-                 thresh: Union[float, torch.Tensor] = -52.0, rest: Union[float, torch.Tensor] = -65.0,
-                 reset: Union[float, torch.Tensor] = -65.0, refrac: Union[int, torch.Tensor] = 5,
-                 decay: Union[float, torch.Tensor] = 1e-2, theta_plus: Union[float, torch.Tensor] = 0.05,
-                 theta_decay: Union[float, torch.Tensor] = 1e-7) -> None:
-        # language=rst
-        """
-        Instantiates a layer of Diehl & Cook 2015 neurons.
-
-        :param n: The number of neurons in the layer.
-        :param shape: The dimensionality of the layer.
-        :param traces: Whether to record spike traces.
-        :param trace_tc: Time constant of spike trace decay.
-        :param sum_input: Whether to sum all inputs.
-        :param thresh: Spike threshold voltage.
-        :param rest: Resting membrane voltage.
-        :param reset: Post-spike reset voltage.
-        :param refrac: Refractory (non-firing) period of the neuron.
-        :param decay: Time constant of neuron voltage decay.
-        :param theta_plus: Voltage increase of threshold after spiking.
-        :param theta_decay: Time constant of adaptive threshold decay.
-        """
-        super().__init__(n, shape, traces, trace_tc, sum_input)
-
-        # Rest voltage.
-        if isinstance(rest, float):
-            self.rest = torch.tensor(rest)
-        else:
-            self.rest = rest
-
-        # Post-spike reset voltage.
-        if isinstance(reset, float):
-            self.reset = torch.tensor(reset)
-        else:
-            self.reset = reset
-
-        # Spike threshold voltage.
-        if isinstance(thresh, float):
-            self.thresh = torch.tensor(thresh)
-        else:
-            self.thresh = thresh
-
-        # Post-spike refractory period.
-        if isinstance(refrac, float):
-            self.refrac = torch.tensor(refrac)
-        else:
-            self.refrac = refrac
-
-        # Rate of decay of neuron voltage.
-        if isinstance(decay, float):
-            self.decay = torch.tensor(decay)
-        else:
-            self.decay = decay
-
-        # Constant threshold increase on spike.
-        if isinstance(theta_plus, float):
-            self.theta_plus = torch.tensor(theta_plus)
-        else:
-            self.theta_plus = theta_plus
-
-        # Rate of decay of adaptive thresholds.
-        if isinstance(theta_decay, float):
-            self.theta_decay = torch.tensor(theta_decay)
-        else:
-            self.theta_decay = theta_decay
-
-        self.v = self.rest * torch.ones(self.shape)  # Neuron voltages.
-        self.theta = torch.zeros(self.shape)         # Adaptive thresholds.
-        self.refrac_count = torch.zeros(self.shape)  # Refractory period counters.
-
-    def forward(self, x: torch.Tensor) -> None:
-        # language=rst
-        """
-        Runs a single simulation step.
-
-        :param x: Inputs to the layer.
-        """
-        # Decay voltages and adaptive thresholds.
-        self.v -= self.dt * self.decay * (self.v - self.rest)
-        self.theta -= self.dt * self.theta_decay * self.theta
-
-        # Integrate inputs.
-        self.v += (self.refrac_count == 0).float() * x
-
-        # Decrement refractory counters.
-        self.refrac_count[self.refrac_count != 0] -= self.dt
-
-        # Check for spiking neurons.
-        self.s = (self.v >= self.thresh + self.theta)
-
-        # Refractoriness, voltage reset, and adaptive thresholds.
-        self.refrac_count.masked_fill_(self.s, self.refrac)
-        self.v.masked_fill_(self.s, self.reset)
-        self.theta += self.theta_plus * self.s.float()
-
-        # Choose only a single neuron to spike.
-        if self.s.any():
-            s = torch.zeros(self.n).byte()
-            s[torch.multinomial(self.s.float().view(-1), 1)] = 1
-            self.s = s.view(self.shape)
-
-        super().forward(x)
-
-    def reset_(self) -> None:
-        # language=rst
-        """
-        Resets relevant state variables.
-        """
-        super().reset_()
-        self.v = self.rest * torch.ones(self.shape)  # Neuron voltages.
-        self.refrac_count = torch.zeros(self.shape)  # Refractory period counters.
-
-
-class IzhikevichNodes(Nodes):
-    # language=rst
-    """
-    Layer of Izhikevich neurons.
-    """
-
-    def __init__(self, n: Optional[int] = None, shape: Optional[Iterable[int]] = None, traces: bool = False,
-                 trace_tc: Union[float, torch.Tensor] = 5e-2, sum_input: bool = False, excitatory: float = 1,
-                 thresh: Union[float, torch.Tensor] = 45.0, rest: Union[float, torch.Tensor] = -65.0) -> None:
-        # language=rst
-        """
-        Instantiates a layer of Izhikevich neurons.
-
-        :param n: The number of neurons in the layer.
-        :param shape: The dimensionality of the layer.
-        :param traces: Whether to record spike traces.
-        :param trace_tc: Time constant of spike trace decay.
-        :param sum_input: Whether to sum all inputs.
-        :param excitatory: Percent of excitatory (vs. inhibitory) neurons in the layer; in range ``[0, 1]``.
-        :param thresh: Spike threshold voltage.
-        :param rest: Resting membrane voltage.
-        """
-        super().__init__(n, shape, traces, trace_tc, sum_input)
-
-        self.rest = rest       # Rest voltage.
-        self.thresh = thresh   # Spike threshold voltage.
-
-        if excitatory > 1:
-            excitatory = 1
-        elif excitatory < 0:
-            excitatory = 0
-
-        if excitatory == 1:
-            self.r = torch.rand(n)
-            self.a = 0.02 * torch.ones(n)
-            self.b = 0.2 * torch.ones(n)
-            self.c = -65.0 + 15 * (self.r ** 2)
-            self.d = 8 - 6 * (self.r ** 2)
-            self.excitatory = torch.ones(n).byte()
-        elif excitatory == 0:
-            self.r = torch.rand(n)
-            self.a = 0.02 + 0.08 * self.r
-            self.b = 0.25 - 0.05 * self.r
-            self.c = -65.0 * torch.ones(n)
-            self.d = 2 * torch.ones(n)
-            self.excitatory = torch.zeros(n).byte()
-        else:
-            self.excitatory = torch.zeros(n).byte()
-
-            ex = int(n * excitatory)
-            inh = n - ex
-
-            # init
-            self.r = torch.zeros(n)
-            self.a = torch.zeros(n)
-            self.b = torch.zeros(n)
-            self.c = torch.zeros(n)
-            self.d = torch.zeros(n)
-
-            # excitatory
-            self.r[:ex] = torch.rand(ex)
-            self.a[:ex] = 0.02 * torch.ones(ex)
-            self.b[:ex] = 0.2 * torch.ones(ex)
-            self.c[:ex] = -65.0 + 15 * (self.r[:ex] ** 2)
-            self.d[:ex] = 8 - 6 * (self.r[:ex] ** 2)
-            self.excitatory[:ex] = 1
-
-            # inhibitory
-            self.r[ex:] = torch.rand(inh)
-            self.a[ex:] = 0.02 + 0.08 * self.r[ex:]
-            self.b[ex:] = 0.25 - 0.05 * self.r[ex:]
-            self.c[ex:] = -65.0 * torch.ones(inh)
-            self.d[ex:] = 2 * torch.ones(inh)
-            self.excitatory[ex:] = 0
-
-        self.v = self.rest * torch.ones(n)  # Neuron voltages.
-        self.u = self.b * self.v            # Neuron recovery.
-
     def forward(self, x: torch.Tensor) -> None:
         # language=rst
         """
@@ -1548,4 +752,3 @@
         self.v = self.rest * torch.ones(self.shape)  # Neuron voltages.
         self.u = self.b * self.v                     # Neuron recovery.
 
->>>>>>> ed72b88e
